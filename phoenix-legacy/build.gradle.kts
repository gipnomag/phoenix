--- conflicted
+++ resolved
@@ -27,13 +27,9 @@
   ndkVersion = "23.1.7779620"
   defaultConfig {
     minSdk = 24
-<<<<<<< HEAD
     targetSdk = 31
-=======
-    targetSdk = 30
     versionCode = 36
     versionName = gitCommitHash()
->>>>>>> e8dde2d4
     testInstrumentationRunner = "androidx.test.runner.AndroidJUnitRunner"
   }
   buildTypes {
