import java.io.ByteArrayOutputStream

plugins {
  id("com.android.library")
  kotlin("android")
  id("kotlin-kapt")
  id("kotlin-android-extensions")
  id("androidx.navigation.safeargs.kotlin")
  id("com.google.gms.google-services")
  id("com.squareup.sqldelight")
  id("kotlinx-serialization")
}

fun gitCommitHash(): String {
  val stream = ByteArrayOutputStream()
  project.exec {
    commandLine = "git rev-parse --verify --short HEAD".split(" ")
    standardOutput = stream
  }
  return String(stream.toByteArray()).split("\n").first()
}

val chain: String by project

android {
  compileSdk = 30
  ndkVersion = "23.1.7779620"
  defaultConfig {
<<<<<<< HEAD
    applicationId = "fr.acinq.phoenix.mainnet"
    minSdk = 24
    targetSdk = 30
    versionCode = 37
    versionName = "1.4.22"
=======
    minSdk = 24
    targetSdk = 31
>>>>>>> b9e74771
    testInstrumentationRunner = "androidx.test.runner.AndroidJUnitRunner"
  }
  buildTypes {
    val libCode = 36
    getByName("debug") {
      resValue("string", "CHAIN", chain)
      buildConfigField("String", "CHAIN", chain)
      buildConfigField("int", "LIB_CODE", libCode.toString()) // lib version code
      buildConfigField("String", "LIB_COMMIT", "\"${gitCommitHash()}\"") // lib version name
    }
    getByName("release") {
      resValue("string", "CHAIN", chain)
      buildConfigField("String", "CHAIN", chain)
      buildConfigField("int", "LIB_CODE", libCode.toString()) // lib version code
      buildConfigField("String", "LIB_COMMIT", "\"${gitCommitHash()}\"") // lib version name
      isMinifyEnabled = false
      proguardFiles(getDefaultProguardFile("proguard-android-optimize.txt"), "proguard-rules.pro")
    }
  }
  compileOptions {
    sourceCompatibility = JavaVersion.VERSION_1_8
    targetCompatibility = JavaVersion.VERSION_1_8
  }
  kotlinOptions {
    jvmTarget = "1.8"
  }
  packagingOptions {
    resources.merges.add("reference.conf")
  }
  buildFeatures {
    dataBinding = true
  }
  externalNativeBuild {
    cmake {
      path = file("CMakeLists.txt")
    }
  }
}

sqldelight {
  database("Database") {
    packageName = "fr.acinq.phoenix.legacy.db"
    sourceFolders = listOf("sqldelight")
    schemaOutputDirectory = file("src/main/sqldelight/databases")
  }
}

dependencies {
  implementation(fileTree("dir" to "libs", "include" to listOf("*.jar")))

  implementation("com.google.android.material:material:${Versions.AndroidLegacy.material}")

  // ANDROIDX
  implementation("androidx.core:core-ktx:${Versions.Android.ktx}")
  implementation("androidx.appcompat:appcompat:${Versions.AndroidLegacy.appCompat}")
  implementation("org.jetbrains.kotlinx:kotlinx-serialization-json:${Versions.serialization}")
  // ANDROIDX - navigation
  implementation("androidx.navigation:navigation-fragment-ktx:${Versions.AndroidLegacy.navigation}")
  implementation("androidx.navigation:navigation-ui-ktx:${Versions.AndroidLegacy.navigation}")
  // ANDROIDX - constraint layout
  implementation("androidx.constraintlayout:constraintlayout:${Versions.AndroidLegacy.constraint}")
  // ANDROIDX - viewmodel + livedata
  implementation("androidx.lifecycle:lifecycle-extensions:${Versions.AndroidLegacy.lifecycleExtensions}")
  implementation("androidx.lifecycle:lifecycle-viewmodel-ktx:${Versions.AndroidLegacy.lifecycle}")
  implementation("androidx.lifecycle:lifecycle-runtime-ktx:${Versions.AndroidLegacy.lifecycle}")
  implementation("androidx.lifecycle:lifecycle-common-java8:${Versions.AndroidLegacy.lifecycle}")
  // ANDROIDX - biometric
  implementation("androidx.biometric:biometric:${Versions.Android.biometrics}")
  // ANDROIDX - preferences
  implementation("androidx.preference:preference-ktx:${Versions.Android.prefs}")
  // ANDROIDX - work manager
  implementation("androidx.work:work-runtime-ktx:${Versions.AndroidLegacy.work}") {
    exclude(group = "com.google.guava", module = "listenablefuture")
  }
  // ANDROIDX - view pager 2
  implementation("androidx.viewpager2:viewpager2:${Versions.AndroidLegacy.viewpager}")

  // -- AndroidX: preferences datastore
  implementation("androidx.datastore:datastore-preferences:1.0.0")

  // SQLDelight
  implementation("com.squareup.sqldelight:android-driver:${Versions.sqlDelight}")

  // logging
  implementation("org.slf4j:slf4j-api:${Versions.slf4j}")
  implementation("com.github.tony19:logback-android:${Versions.Android.logback}")

  // eclair core
  implementation("fr.acinq.secp256k1:secp256k1-kmp-jni-android:${Versions.secp256k1}")
  api("fr.acinq.eclair:eclair-core_2.11:${Versions.AndroidLegacy.eclair}")

  // eventbus
  implementation("org.greenrobot:eventbus:${Versions.AndroidLegacy.eventbus}")

  // zxing
  implementation("com.journeyapps:zxing-android-embedded:${Versions.Android.zxing}")

  // tests
  implementation("androidx.legacy:legacy-support-v4:1.0.0")
  testImplementation("junit:junit:4.13.2")
  androidTestImplementation("androidx.test:runner:${Versions.Android.testRunner}")
  androidTestImplementation("androidx.test.espresso:espresso-core:${Versions.Android.espresso}")

  // tor
  implementation("info.guardianproject:jtorctl:${Versions.AndroidLegacy.torCtl}") // controlling tor instance via its control port
  implementation("com.msopentech.thali:universal:${Versions.AndroidLegacy.torWrapper}") // core library for the tor wrapper
  implementation("com.msopentech.thali.toronionproxy.android:android:${Versions.AndroidLegacy.torWrapper}@aar")

  // firebase cloud messaging
  implementation("com.google.firebase:firebase-messaging:${Versions.Android.fcm}")
}<|MERGE_RESOLUTION|>--- conflicted
+++ resolved
@@ -26,16 +26,8 @@
   compileSdk = 30
   ndkVersion = "23.1.7779620"
   defaultConfig {
-<<<<<<< HEAD
-    applicationId = "fr.acinq.phoenix.mainnet"
-    minSdk = 24
-    targetSdk = 30
-    versionCode = 37
-    versionName = "1.4.22"
-=======
     minSdk = 24
     targetSdk = 31
->>>>>>> b9e74771
     testInstrumentationRunner = "androidx.test.runner.AndroidJUnitRunner"
   }
   buildTypes {
