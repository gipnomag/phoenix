import java.io.ByteArrayOutputStream

plugins {
  id("com.android.application")
  kotlin("android")
  id("kotlin-kapt")
  id("kotlin-android-extensions")
  id("androidx.navigation.safeargs.kotlin")
  id("com.google.gms.google-services")
  id("com.squareup.sqldelight")
  id("kotlinx-serialization")
}

fun gitCommitHash(): String {
  val stream = ByteArrayOutputStream()
  project.exec {
    commandLine = "git rev-parse --verify --short HEAD".split(" ")
    standardOutput = stream
  }
  return String(stream.toByteArray()).split("\n").first()
}

val chain: String by project

android {
  compileSdk = 30
  ndkVersion = "21.3.6528147"
  defaultConfig {
    applicationId = "fr.acinq.phoenix.mainnet"
    minSdk = 24
    targetSdk = 30
<<<<<<< HEAD
    versionCode = 34
    versionName = "1.4.19"
=======
    versionCode = 35
    versionName = gitCommitHash()
>>>>>>> 691ab82e
    testInstrumentationRunner = "androidx.test.runner.AndroidJUnitRunner"
  }
  buildTypes {
    getByName("debug") {
      resValue("string", "CHAIN", chain)
      buildConfigField("String", "CHAIN", chain)
      isDebuggable = true
    }
    getByName("release") {
      resValue("string", "CHAIN", chain)
      buildConfigField("String", "CHAIN", chain)
      isMinifyEnabled = false
      isDebuggable = false
      proguardFiles(getDefaultProguardFile("proguard-android-optimize.txt"), "proguard-rules.pro")
    }
    applicationVariants.all {
      outputs.forEach {
        val chain = buildType.resValues.get("CHAIN")?.value ?: throw RuntimeException("a valid chain name is required")
        val apkName = "phoenix-${defaultConfig.versionCode}-${defaultConfig.versionName}-${chain.drop(1).dropLast(1)}-${buildType.name}.apk"
        (it as com.android.build.gradle.internal.api.BaseVariantOutputImpl).outputFileName = apkName
      }
    }
  }
  compileOptions {
    sourceCompatibility = JavaVersion.VERSION_1_8
    targetCompatibility = JavaVersion.VERSION_1_8
  }
  kotlinOptions {
    jvmTarget = "1.8"
  }
  packagingOptions {
    resources.merges.add("reference.conf")
  }
  buildFeatures {
    dataBinding = true
  }
  externalNativeBuild {
    cmake {
      path = file("CMakeLists.txt")
    }
  }
}

sqldelight {
  database("Database") {
    packageName = "fr.acinq.phoenix.legacy.db"
    sourceFolders = listOf("sqldelight")
    schemaOutputDirectory = file("src/main/sqldelight/databases")
  }
}

dependencies {
  implementation(fileTree("dir" to "libs", "include" to listOf("*.jar")))

  implementation("com.google.android.material:material:${Versions.AndroidLegacy.material}")

  // ANDROIDX
  implementation("androidx.core:core-ktx:${Versions.Android.ktx}")
  implementation("androidx.appcompat:appcompat:${Versions.AndroidLegacy.appCompat}")
  implementation("org.jetbrains.kotlinx:kotlinx-serialization-json:${Versions.serialization}")
  // ANDROIDX - navigation
  implementation("androidx.navigation:navigation-fragment-ktx:${Versions.AndroidLegacy.navigation}")
  implementation("androidx.navigation:navigation-ui-ktx:${Versions.AndroidLegacy.navigation}")
  // ANDROIDX - constraint layout
  implementation("androidx.constraintlayout:constraintlayout:${Versions.AndroidLegacy.constraint}")
  // ANDROIDX - viewmodel + livedata
  implementation("androidx.lifecycle:lifecycle-extensions:${Versions.AndroidLegacy.lifecycleExtensions}")
  implementation("androidx.lifecycle:lifecycle-viewmodel-ktx:${Versions.AndroidLegacy.lifecycle}")
  implementation("androidx.lifecycle:lifecycle-runtime-ktx:${Versions.AndroidLegacy.lifecycle}")
  implementation("androidx.lifecycle:lifecycle-common-java8:${Versions.AndroidLegacy.lifecycle}")
  // ANDROIDX - biometric
  implementation("androidx.biometric:biometric:${Versions.Android.biometrics}")
  // ANDROIDX - preferences
  implementation("androidx.preference:preference-ktx:${Versions.Android.prefs}")
  // ANDROIDX - work manager
  implementation("androidx.work:work-runtime-ktx:${Versions.AndroidLegacy.work}") {
    exclude(group = "com.google.guava", module = "listenablefuture")
  }
  // ANDROIDX - view pager 2
  implementation("androidx.viewpager2:viewpager2:${Versions.AndroidLegacy.viewpager}")

  // SQLDelight
  implementation("com.squareup.sqldelight:android-driver:${Versions.sqlDelight}")

  // logging
  implementation("org.slf4j:slf4j-api:${Versions.slf4j}")
  implementation("com.github.tony19:logback-android:${Versions.Android.logback}")

  // eclair core
  implementation("fr.acinq.secp256k1:secp256k1-kmp-jni-android:${Versions.secp256k1}")
  implementation("fr.acinq.eclair:eclair-core_2.11:${Versions.AndroidLegacy.eclair}")

  // eventbus
  implementation("org.greenrobot:eventbus:${Versions.AndroidLegacy.eventbus}")

  // zxing
  implementation("com.journeyapps:zxing-android-embedded:${Versions.Android.zxing}")

  // tests
  implementation("androidx.legacy:legacy-support-v4:1.0.0")
  testImplementation("junit:junit:4.13.2")
  androidTestImplementation("androidx.test:runner:${Versions.Android.testRunner}")
  androidTestImplementation("androidx.test.espresso:espresso-core:${Versions.Android.espresso}")

  // tor
  implementation("info.guardianproject:jtorctl:${Versions.AndroidLegacy.torCtl}") // controlling tor instance via its control port
  implementation("com.msopentech.thali:universal:${Versions.AndroidLegacy.torWrapper}") // core library for the tor wrapper
  implementation("com.msopentech.thali.toronionproxy.android:android:${Versions.AndroidLegacy.torWrapper}@aar")

  // firebase cloud messaging
  implementation("com.google.firebase:firebase-messaging:${Versions.Android.fcm}")
}<|MERGE_RESOLUTION|>--- conflicted
+++ resolved
@@ -29,13 +29,8 @@
     applicationId = "fr.acinq.phoenix.mainnet"
     minSdk = 24
     targetSdk = 30
-<<<<<<< HEAD
-    versionCode = 34
-    versionName = "1.4.19"
-=======
     versionCode = 35
     versionName = gitCommitHash()
->>>>>>> 691ab82e
     testInstrumentationRunner = "androidx.test.runner.AndroidJUnitRunner"
   }
   buildTypes {
