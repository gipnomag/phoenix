--- conflicted
+++ resolved
@@ -165,14 +165,10 @@
                     if (paymentId != null) {
                         PaymentDetailsView(
                             paymentId = paymentId,
-<<<<<<< HEAD
                             onBackClick = {
                                 navController.popBackStack()
                             },
                             fromEvent = it.arguments?.getBoolean("fromEvent") ?: false
-=======
-                            onBackClick = { navController.navigate(Screen.Home.route) }
->>>>>>> 71326130
                         )
                     }
                 }
