--- conflicted
+++ resolved
@@ -141,11 +141,7 @@
                 )
             }
             is Scan.Model.LnurlAuthFlow -> {
-<<<<<<< HEAD
-                LnurlAuthView(model = model, onBackClick = onBackClick, onLoginClick = { postIntent(it) })
-=======
                 LnurlAuthView(model = model, onBackClick = onBackClick, onLoginClick = { postIntent(it) }, onAuthSchemeInfoClick = onAuthSchemeInfoClick)
->>>>>>> 71326130
             }
             is Scan.Model.LnurlWithdrawFlow -> {
                 LnurlWithdrawView(model = model, onBackClick = onBackClick, onWithdrawClick = { postIntent(it) })
@@ -178,7 +174,10 @@
             ScanErrorView(model, onFeedbackDismiss)
         }
 
-<<<<<<< HEAD
+        if (model is Scan.Model.BadRequest) {
+            ScanErrorView(model, onFeedbackDismiss)
+        }
+
         if (model is Scan.Model.InvoiceFlow.DangerousRequest) {
             DangerousRequestDialog(request = model.request, paymentRequest = model.paymentRequest, onDismiss = onFeedbackDismiss, onConfirmDangerousRequest = onConfirmDangerousRequest)
         }
@@ -186,19 +185,6 @@
         if (model is Scan.Model.LnurlServiceFetch) {
             Card(modifier = Modifier.align(Alignment.Center), internalPadding = PaddingValues(24.dp)) {
                 ProgressView(text = stringResource(R.string.scan_lnurl_fetching))
-=======
-        if (model is Scan.Model.BadRequest) {
-            ScanErrorView(model, onFeedbackDismiss)
-        }
-
-        if (model is Scan.Model.InvoiceFlow.DangerousRequest) {
-            DangerousRequestDialog(request = model.request, paymentRequest = model.paymentRequest, onDismiss = onFeedbackDismiss, onConfirmDangerousRequest = onConfirmDangerousRequest)
-        }
-
-        if (model is Scan.Model.LnurlServiceFetch) {
-            Card(modifier = Modifier.align(Alignment.Center), internalPadding = PaddingValues(24.dp)) {
-                Text(text = stringResource(R.string.scan_lnurl_fetching))
->>>>>>> 71326130
             }
         }
 
@@ -272,7 +258,6 @@
     )
 }
 
-
 @Composable
 private fun ScanErrorView(
     model: Scan.Model.BadRequest,
@@ -282,8 +267,8 @@
         is Scan.BadRequestReason.ChainMismatch -> stringResource(R.string.scan_error_invalid_chain)
         is Scan.BadRequestReason.AlreadyPaidInvoice -> stringResource(R.string.scan_error_pay_to_self)
         is Scan.BadRequestReason.ServiceError -> stringResource(R.string.scan_error_lnurl_service_error)
-        is Scan.BadRequestReason.InvalidLnUrl -> stringResource(R.string.scan_error_lnurl_invalid)
-        is Scan.BadRequestReason.UnsupportedLnUrl -> stringResource(R.string.scan_error_lnurl_unsupported)
+        is Scan.BadRequestReason.InvalidLnurl -> stringResource(R.string.scan_error_lnurl_invalid)
+        is Scan.BadRequestReason.UnsupportedLnurl -> stringResource(R.string.scan_error_lnurl_unsupported)
         is Scan.BadRequestReason.UnknownFormat -> stringResource(R.string.scan_error_invalid_generic)
     }
     Dialog(
@@ -319,53 +304,6 @@
     )
 }
 
-
-@Composable
-private fun ScanErrorView(
-    model: Scan.Model.BadRequest,
-    onErrorDialogDismiss: () -> Unit,
-) {
-    val errorMessage = when (model.reason) {
-        is Scan.BadRequestReason.ChainMismatch -> stringResource(R.string.scan_error_invalid_chain)
-        is Scan.BadRequestReason.AlreadyPaidInvoice -> stringResource(R.string.scan_error_pay_to_self)
-        is Scan.BadRequestReason.ServiceError -> stringResource(R.string.scan_error_lnurl_service_error)
-        is Scan.BadRequestReason.InvalidLnurl -> stringResource(R.string.scan_error_lnurl_invalid)
-        is Scan.BadRequestReason.UnsupportedLnurl -> stringResource(R.string.scan_error_lnurl_unsupported)
-        is Scan.BadRequestReason.UnknownFormat -> stringResource(R.string.scan_error_invalid_generic)
-    }
-    Dialog(
-        onDismiss = onErrorDialogDismiss,
-        content = { Text(errorMessage, modifier = Modifier.padding(top = 24.dp, start = 24.dp, end = 24.dp)) }
-    )
-}
-
-@OptIn(ExperimentalComposeUiApi::class)
-@Composable
-private fun DangerousRequestDialog(
-    request: String,
-    paymentRequest: PaymentRequest,
-    onDismiss: () -> Unit,
-    onConfirmDangerousRequest: (String, PaymentRequest) -> Unit
-) {
-    Dialog(
-        onDismiss = {},
-        properties = DialogProperties(dismissOnBackPress = false, dismissOnClickOutside = false, usePlatformDefaultWidth = false),
-        title = stringResource(id = R.string.scan_amountless_legacy_title),
-        buttons = {
-            Button(
-                onClick = onDismiss,
-                text = stringResource(id = R.string.btn_cancel)
-            )
-            Spacer(Modifier.width(8.dp))
-            Button(
-                onClick = { onConfirmDangerousRequest(request, paymentRequest) },
-                text = stringResource(id = R.string.btn_confirm)
-            )
-        },
-        content = { Text(annotatedStringResource(id = R.string.scan_amountless_legacy_message), modifier = Modifier.padding(horizontal = 24.dp)) }
-    )
-}
-
 @Composable
 private fun ChooseSwapOutOrLightningDialog(
     onPayWithSwapOutClick: () -> Unit,
