--- conflicted
+++ resolved
@@ -41,12 +41,8 @@
     preferences: List<PreferenceItem<T>>,
     onPreferenceSubmit: (PreferenceItem<T>) -> Unit,
     dialogTitle: String? = null,
-<<<<<<< HEAD
-    dialogDescription: String? = null
-=======
     dialogDescription: String? = null,
     initialShowDialog: Boolean = false,
->>>>>>> 71326130
 ) {
     var showPreferenceDialog by remember { mutableStateOf(initialShowDialog) }
 
@@ -93,11 +89,7 @@
                 Text(text = description, modifier = Modifier.padding(horizontal = 32.dp))
                 Spacer(modifier = Modifier.height(16.dp))
             }
-<<<<<<< HEAD
             LazyColumn(modifier = Modifier.weight(1f, fill = false)) {
-=======
-            LazyColumn {
->>>>>>> 71326130
                 itemsIndexed(preferences) { index, item ->
                     PreferenceDialogItem(
                         item = item,
