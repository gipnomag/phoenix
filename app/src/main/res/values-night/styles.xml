--- conflicted
+++ resolved
@@ -17,12 +17,8 @@
 <resources>
 
   <style name="default_theme" parent="Theme.MaterialComponents.NoActionBar">
-<<<<<<< HEAD
+    <item name="isLightTheme">false</item>
     <item name="colorPrimary">@color/purple</item>
-=======
-    <item name="isLightTheme">false</item>
-    <item name="colorPrimary">@color/horizon</item>
->>>>>>> f80dcc0b
     <item name="colorPrimaryDark">@color/transparent</item>
     <item name="colorAccent">?attr/colorPrimary</item>
     <item name="bgColor">@color/oxford</item>
