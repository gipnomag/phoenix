<?xml version="1.0" encoding="utf-8"?>
<!--
  ~ Copyright 2020 ACINQ SAS
  ~
  ~ Licensed under the Apache License, Version 2.0 (the "License");
  ~ you may not use this file except in compliance with the License.
  ~ You may obtain a copy of the License at
  ~
  ~     http://www.apache.org/licenses/LICENSE-2.0
  ~
  ~ Unless required by applicable law or agreed to in writing, software
  ~ distributed under the License is distributed on an "AS IS" BASIS,
  ~ WITHOUT WARRANTIES OR CONDITIONS OF ANY KIND, either express or implied.
  ~ See the License for the specific language governing permissions and
  ~ limitations under the License.
  -->

<resources xmlns:tools="http://schemas.android.com/tools">

  <style name="default_theme" parent="Theme.MaterialComponents.Light.NoActionBar">
    <item name="isLightTheme">true</item>
<<<<<<< HEAD
    <item name="colorPrimary">@color/purple</item>
=======
    <item name="android:forceDarkAllowed" tools:targetApi="q">false</item>
    <item name="colorPrimary">@color/horizon</item>
>>>>>>> 4ddf6b4d
    <item name="colorPrimaryDark">@color/transparent</item>
    <item name="colorAccent">?attr/colorPrimary</item>
    <item name="bgColor">@color/white</item>
    <item name="altBgColor">@color/ebony</item>
    <item name="mutedBgColor">@color/athens</item>
    <item name="borderColor">@color/geyser</item>
    <item name="buttonRippleColor">@color/ripple</item>
    <item name="textColor">@color/dark</item>
    <item name="mutedTextColor">@color/casper</item>
    <item name="onMutedBgTextColor">@color/slate</item>
    <item name="negativeColor">@color/brandy</item>
    <item name="positiveColor">@color/apple</item>
    <item name="altTextColor">@color/white</item>
    <item name="android:windowLightStatusBar">true</item>

    <!-- background -->
    <item name="colorSurface">?attr/bgColor</item>
    <item name="colorOnSurface">?attr/onMutedBgTextColor</item>
    <item name="android:colorBackground">?attr/bgColor</item>
    <item name="android:windowBackground">@drawable/app_bg_default</item>
    <item name="android:navigationBarColor">?attr/bgColor</item>
    <item name="android:windowLightNavigationBar">true</item>

    <!-- text -->
    <item name="android:textColor">?attr/textColor</item>
    <item name="android:textColorPrimary">?attr/colorPrimary</item>
    <item name="android:textColorSecondary">?attr/onMutedBgTextColor</item>
    <item name="android:textSize">@dimen/text_lg</item>

    <!-- controls -->
    <item name="colorControlNormal">?attr/mutedTextColor</item>
    <item name="colorControlActivated">?attr/colorPrimary</item>
    <item name="android:colorControlActivated">?attr/colorPrimary</item>

    <!-- widget overrides -->
    <item name="actionBarViewStyle">@style/default_actionBar</item>
    <item name="buttonViewStyle">@style/default_buttonStyle</item>
    <item name="android:spinnerItemStyle">@style/default_textAppearance</item>
    <item name="android:textViewStyle">@style/paragraph_textViewStyle</item>
    <item name="materialButtonStyle">@style/material_buttonStyle</item>
    <item name="snackbarStyle">@style/snackbarStyle</item>
    <item name="snackbarTextViewStyle">@style/snackbarTextStyle</item>

    <item name="android:dialogTheme">@style/default_dialogTheme</item>
    <item name="dialogTheme">@style/default_dialogTheme</item>
    <item name="alertDialogTheme">@style/default_dialogTheme</item>
    <item name="android:checkboxStyle">@style/default_checkboxStyle</item>

    <!-- status bar -->
    <item name="android:statusBarColor">?attr/mutedBgColor</item>

    <!-- preferences -->
    <item name="textColorAlertDialogListItem">?attr/textColor</item>
  </style>
</resources><|MERGE_RESOLUTION|>--- conflicted
+++ resolved
@@ -19,12 +19,8 @@
 
   <style name="default_theme" parent="Theme.MaterialComponents.Light.NoActionBar">
     <item name="isLightTheme">true</item>
-<<<<<<< HEAD
+    <item name="android:forceDarkAllowed" tools:targetApi="q">false</item>
     <item name="colorPrimary">@color/purple</item>
-=======
-    <item name="android:forceDarkAllowed" tools:targetApi="q">false</item>
-    <item name="colorPrimary">@color/horizon</item>
->>>>>>> 4ddf6b4d
     <item name="colorPrimaryDark">@color/transparent</item>
     <item name="colorAccent">?attr/colorPrimary</item>
     <item name="bgColor">@color/white</item>
