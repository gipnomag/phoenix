/*
 * Copyright 2019 ACINQ SAS
 *
 * Licensed under the Apache License, Version 2.0 (the "License");
 * you may not use this file except in compliance with the License.
 * You may obtain a copy of the License at
 *
 *     http://www.apache.org/licenses/LICENSE-2.0
 *
 * Unless required by applicable law or agreed to in writing, software
 * distributed under the License is distributed on an "AS IS" BASIS,
 * WITHOUT WARRANTIES OR CONDITIONS OF ANY KIND, either express or implied.
 * See the License for the specific language governing permissions and
 * limitations under the License.
 */

apply plugin: 'com.android.application'
apply plugin: 'maven'
apply plugin: 'kotlin-android'
apply plugin: 'kotlin-kapt'
apply plugin: 'kotlin-android-extensions'
apply plugin: "androidx.navigation.safeargs.kotlin"
apply plugin: 'com.google.gms.google-services'
apply plugin: 'com.squareup.sqldelight'

def gitCommitHash = 'git rev-parse --verify --short HEAD'.execute().text.trim()

android {
  compileSdkVersion 30
  ndkVersion '21.3.6528147'
  defaultConfig {
    applicationId "fr.acinq.phoenix.mainnet"
    minSdkVersion 24
    targetSdkVersion 30
<<<<<<< HEAD
    versionCode 22
    versionName "1.4.7"
=======
    versionCode 23
    versionName "${gitCommitHash}"
>>>>>>> 81a16452
    testInstrumentationRunner "androidx.test.runner.AndroidJUnitRunner"
  }
  buildTypes {
    debug {
      resValue "string", "CHAIN", CHAIN_MAINNET
      buildConfigField "String", "CHAIN", CHAIN_MAINNET
      debuggable true
    }
    release {
      resValue "string", "CHAIN", CHAIN_MAINNET
      buildConfigField "String", "CHAIN", CHAIN_MAINNET
      minifyEnabled false
      debuggable false
      proguardFiles getDefaultProguardFile('proguard-android-optimize.txt'), 'proguard-rules.pro'
    }
    applicationVariants.all { variant ->
      variant.outputs.all { output ->
        def abi = output.getFilter(com.android.build.OutputFile.ABI)
        final String architecture = abi == null ? "universal" : abi
        final String chain = variant.buildType.resValues.get("CHAIN").value // careful, contains " characters...
        outputFileName = "phoenix-${defaultConfig.versionCode}-${defaultConfig.versionName}-${chain.substring(1, chain.length() - 1)}-$architecture-${variant.buildType.name}.apk"
      }
    }
  }
  splits {
    abi {
      enable true
      reset() // reset abi list to none
      include "x86", "x86_64", "arm64-v8a", "armeabi-v7a"
      universalApk true
    }
  }
  compileOptions {
    sourceCompatibility JavaVersion.VERSION_1_8
    targetCompatibility JavaVersion.VERSION_1_8
  }
  kotlinOptions {
    jvmTarget = "1.8"
  }
  packagingOptions {
    exclude 'META-INF/LICENSE*'
    exclude 'META-INF/NOTICE.txt'
    merge 'reference.conf'
  }
  buildFeatures {
    dataBinding = true
  }
  externalNativeBuild {
    cmake {
      path 'CMakeLists.txt'
    }
  }
}

dependencies {
  implementation fileTree(dir: 'libs', include: ['*.jar'])

  // base dependencies
  implementation "org.jetbrains.kotlin:kotlin-stdlib-jdk7:$kotlin_version"
  implementation 'androidx.core:core-ktx:1.3.2'
  implementation "androidx.appcompat:appcompat:1.2.0"

  // ANDROIDX - material
  def material_version = "1.3.0-rc01"
  implementation "com.google.android.material:material:$material_version"

  // ANDROIDX - navigation
  def nav_version = "2.3.3"
  implementation "androidx.navigation:navigation-fragment-ktx:$nav_version"
  implementation "androidx.navigation:navigation-ui-ktx:$nav_version"

  // ANDROIDX - constraint layout
  def constraint_version = "2.0.4"
  implementation "androidx.constraintlayout:constraintlayout:$constraint_version"

  // ANDROIDX - viewmodel + livedata
  def lifecycle_version = "2.2.0"
  implementation "androidx.lifecycle:lifecycle-extensions:$lifecycle_version"
  implementation "androidx.lifecycle:lifecycle-viewmodel-ktx:$lifecycle_version"
  implementation "androidx.lifecycle:lifecycle-runtime-ktx:$lifecycle_version"
  implementation "androidx.lifecycle:lifecycle-common-java8:$lifecycle_version"

  // ANDROIDX - biometric
  def biometric_version = "1.1.0"
  implementation "androidx.biometric:biometric:$biometric_version"

  // ANDROIDX - preferences
  def preference_version = "1.1.1"
  implementation "androidx.preference:preference-ktx:$preference_version"

  // ANDROIDX - work manager
  def work_version = "2.5.0"
  implementation("androidx.work:work-runtime-ktx:$work_version") {
    exclude group: 'com.google.guava', module: 'listenablefuture'
  }

  // ANDROIDX - view pager 2
  def view_pager_version = "1.0.0"
  implementation "androidx.viewpager2:viewpager2:$view_pager_version"

  // SQLDelight
  implementation "com.squareup.sqldelight:android-driver:1.4.4"

  // logging
  implementation 'org.slf4j:slf4j-api:1.7.30'
  implementation 'com.github.tony19:logback-android:2.0.0'

  // eclair core
  def libsecp256k1_version = "1.3"
  def eclair_version = "0.4.9-android-phoenix"
  implementation "fr.acinq.bitcoin:secp256k1-jni:$libsecp256k1_version"
  implementation("fr.acinq.eclair:eclair-core_2.11:$eclair_version") {
    exclude group: 'fr.acinq.bitcoin', module: 'secp256k1-jni'
  }

  // eventbus
  def eventbus_version = "3.1.1"
  implementation "org.greenrobot:eventbus:$eventbus_version"

  // zxing
  def zxing_version = "3.6.0"
  implementation "com.journeyapps:zxing-android-embedded:$zxing_version"

  // tests
  implementation 'androidx.legacy:legacy-support-v4:1.0.0'
  testImplementation 'junit:junit:4.13.1'
  androidTestImplementation 'androidx.test:runner:1.3.0'
  androidTestImplementation 'androidx.test.espresso:espresso-core:3.3.0'

  // tor
  def tor_ctl_version = "0.4"
  def tor_wrapper_version = "0.0.5"
  implementation "info.guardianproject:jtorctl:$tor_ctl_version" // controlling tor instance via its control port
  implementation "com.msopentech.thali:universal:$tor_wrapper_version" // core library for the tor wrapper
  implementation "com.msopentech.thali.toronionproxy.android:android:$tor_wrapper_version@aar"

  // firebase cloud messaging
  def fcm_version = "21.0.1"
  implementation "com.google.firebase:firebase-messaging:$fcm_version"
}<|MERGE_RESOLUTION|>--- conflicted
+++ resolved
@@ -32,13 +32,8 @@
     applicationId "fr.acinq.phoenix.mainnet"
     minSdkVersion 24
     targetSdkVersion 30
-<<<<<<< HEAD
-    versionCode 22
-    versionName "1.4.7"
-=======
     versionCode 23
     versionName "${gitCommitHash}"
->>>>>>> 81a16452
     testInstrumentationRunner "androidx.test.runner.AndroidJUnitRunner"
   }
   buildTypes {
