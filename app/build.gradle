--- conflicted
+++ resolved
@@ -32,13 +32,8 @@
     applicationId "fr.acinq.phoenix.mainnet"
     minSdkVersion 24
     targetSdkVersion 30
-<<<<<<< HEAD
-    versionCode 24
-    versionName "1.4.9"
-=======
     versionCode 25
     versionName "${gitCommitHash}"
->>>>>>> b8cb8dda
     testInstrumentationRunner "androidx.test.runner.AndroidJUnitRunner"
   }
   buildTypes {
