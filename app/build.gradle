--- conflicted
+++ resolved
@@ -33,13 +33,8 @@
     applicationId "fr.acinq.phoenix.mainnet"
     minSdkVersion 24
     targetSdkVersion 30
-<<<<<<< HEAD
-    versionCode 26
-    versionName "1.4.11"
-=======
     versionCode 27
     versionName "${gitCommitHash}"
->>>>>>> 501190ad
     testInstrumentationRunner "androidx.test.runner.AndroidJUnitRunner"
   }
   buildTypes {
