--- conflicted
+++ resolved
@@ -32,13 +32,8 @@
     applicationId "fr.acinq.phoenix.mainnet"
     minSdkVersion 24
     targetSdkVersion 30
-<<<<<<< HEAD
-    versionCode 31
-    versionName "1.4.16"
-=======
     versionCode 32
     versionName "${gitCommitHash}"
->>>>>>> 5af9e1c0
     testInstrumentationRunner "androidx.test.runner.AndroidJUnitRunner"
   }
   buildTypes {
