--- conflicted
+++ resolved
@@ -32,13 +32,8 @@
     applicationId "fr.acinq.phoenix.mainnet"
     minSdkVersion 24
     targetSdkVersion 30
-<<<<<<< HEAD
-    versionCode 19
-    versionName "1.4.4"
-=======
     versionCode 20
-    versionName "${gitCommitHash}"
->>>>>>> 67e5a975
+    versionName "1.4.5-RC"
     testInstrumentationRunner "androidx.test.runner.AndroidJUnitRunner"
   }
   buildTypes {
