--- conflicted
+++ resolved
@@ -39,15 +39,8 @@
 import fr.acinq.phoenix.db.payments.WalletPaymentMetadataRow
 import fr.acinq.phoenix.managers.*
 import fr.acinq.phoenix.utils.Parser
-<<<<<<< HEAD
-import fr.acinq.phoenix.utils.PublicSuffixList
 import fr.acinq.phoenix.utils.extensions.chain
-=======
-import fr.acinq.phoenix.utils.chain
->>>>>>> 71326130
 import fr.acinq.phoenix.utils.createTrampolineFees
-import kotlinx.coroutines.*
-import io.ktor.http.*
 import kotlinx.coroutines.*
 import kotlinx.coroutines.flow.filterNotNull
 import kotlinx.coroutines.flow.first
@@ -58,7 +51,6 @@
 import kotlin.time.Duration.Companion.seconds
 import kotlin.time.ExperimentalTime
 import kotlin.time.TimeSource
-import kotlin.time.seconds
 
 class AppScanController(
     loggerFactory: LoggerFactory,
@@ -112,11 +104,7 @@
                             )
                         }
                     }
-<<<<<<< HEAD
                     else -> {}
-=======
-                    else -> Unit
->>>>>>> 71326130
                 }
             }
         }
@@ -141,10 +129,7 @@
             is Scan.Intent.LnurlPayFlow.CancelLnurlPayment -> launch { cancelLnurlPay(intent) }
             is Scan.Intent.LnurlWithdrawFlow.SendLnurlWithdraw -> launch { processLnurlWithdraw(intent) }
             is Scan.Intent.LnurlWithdrawFlow.CancelLnurlWithdraw -> launch { cancelLnurlWithdraw(intent) }
-            is Scan.Intent.LnurlAuthFlow.Login -> {
-                logger.info { "processLnurlAuth 00000" }
-                launch { processLnurlAuth(intent) }
-            }
+            is Scan.Intent.LnurlAuthFlow.Login -> launch { processLnurlAuth(intent) }
             is Scan.Intent.SwapOutFlow.Invalidate -> launch { model(Scan.Model.SwapOutFlow.Init(intent.address)) }
             is Scan.Intent.SwapOutFlow.PrepareSwapOut -> launch { prepareSwapOutTransaction(intent) }
             is Scan.Intent.SwapOutFlow.SendSwapOut -> launch {
@@ -400,11 +385,7 @@
                     ),
                     swapOutData = null,
                 )
-<<<<<<< HEAD
-                model(Scan.Model.LnurlPayFlow.Sending(intent.lnurlPay))
-=======
                 model(Scan.Model.LnurlPayFlow.Sending(intent.paymentIntent))
->>>>>>> 71326130
             }
         }
     }
@@ -514,32 +495,18 @@
     private suspend fun processLnurlAuth(
         intent: Scan.Intent.LnurlAuthFlow.Login
     ) {
-<<<<<<< HEAD
         withContext(Dispatchers.Default) {
             model(Scan.Model.LnurlAuthFlow.LoggingIn(auth = intent.auth))
             val start = TimeSource.Monotonic.markNow()
-            val psl = prefetchPublicSuffixListTask?.await()
-            if (psl == null) {
-                model(
-                    Scan.Model.LnurlAuthFlow.LoginResult(
-                        auth = intent.auth,
-                        error = Scan.LoginError.OtherError(
-                            details = LNUrl.Error.Auth.MissingPublicSuffixList
-                        )
-                    )
-                )
-                return@withContext
-            }
             val error = try {
-                lnurlManager.requestAuth(
+                lnurlManager.signAndSendAuthRequest(
                     auth = intent.auth,
-                    publicSuffixList = PublicSuffixList(psl.first),
-                    keyType = intent.keyType
+                    scheme = intent.scheme
                 )
                 null
-            } catch (e: LNUrl.Error.RemoteFailure.CouldNotConnect) {
+            } catch (e: LnurlError.RemoteFailure.CouldNotConnect) {
                 Scan.LoginError.NetworkError(details = e)
-            } catch (e: LNUrl.Error.RemoteFailure) {
+            } catch (e: LnurlError.RemoteFailure) {
                 Scan.LoginError.ServerError(details = e)
             } catch (e: Throwable) {
                 Scan.LoginError.OtherError(details = e)
@@ -552,29 +519,6 @@
                     delay(pending)
                 }
                 model(Scan.Model.LnurlAuthFlow.LoginResult(auth = intent.auth, error = error))
-=======
-        model(Scan.Model.LnurlAuthFlow.LoggingIn(auth = intent.auth))
-        val start = TimeSource.Monotonic.markNow()
-        val error = try {
-            lnurlManager.signAndSendAuthRequest(
-                auth = intent.auth,
-                scheme = intent.scheme
-            )
-            null
-        } catch (e: LnurlError.RemoteFailure.CouldNotConnect) {
-            Scan.LoginError.NetworkError(details = e)
-        } catch (e: LnurlError.RemoteFailure) {
-            Scan.LoginError.ServerError(details = e)
-        } catch (e: Throwable) {
-            Scan.LoginError.OtherError(details = e)
-        }
-        if (error != null) {
-            model(Scan.Model.LnurlAuthFlow.LoginResult(auth = intent.auth, error = error))
-        } else {
-            val pending = Duration.seconds(intent.minSuccessDelaySeconds) - start.elapsedNow()
-            if (pending > Duration.ZERO) {
-                delay(pending)
->>>>>>> 71326130
             }
         }
     }
