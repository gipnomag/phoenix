/*
 * Copyright 2020 ACINQ SAS
 *
 * Licensed under the Apache License, Version 2.0 (the "License");
 * you may not use this file except in compliance with the License.
 * You may obtain a copy of the License at
 *
 *     http://www.apache.org/licenses/LICENSE-2.0
 *
 * Unless required by applicable law or agreed to in writing, software
 * distributed under the License is distributed on an "AS IS" BASIS,
 * WITHOUT WARRANTIES OR CONDITIONS OF ANY KIND, either express or implied.
 * See the License for the specific language governing permissions and
 * limitations under the License.
 */

package fr.acinq.phoenix.controllers.payments

import fr.acinq.bitcoin.Satoshi
import fr.acinq.lightning.MilliSatoshi
import fr.acinq.lightning.payment.PaymentRequest
import fr.acinq.phoenix.data.Chain
import fr.acinq.phoenix.controllers.MVI
import fr.acinq.phoenix.data.BitcoinAddressInfo
import fr.acinq.phoenix.data.lnurl.*
import io.ktor.http.*

data class MaxFees(
    val feeBase: Satoshi,
    val feeProportionalMillionths: Long
)

object Scan {

    sealed class BadRequestReason {
        object UnknownFormat : BadRequestReason()
        object AlreadyPaidInvoice : BadRequestReason()
        data class ChainMismatch(val myChain: Chain, val requestChain: Chain?) : BadRequestReason()
        data class ServiceError(val url: Url, val error: LnurlError.RemoteFailure) : BadRequestReason()
        data class InvalidLnurl(val url: Url) : BadRequestReason()
        data class UnsupportedLnurl(val url: Url) : BadRequestReason()
    }

    sealed class DangerousRequestReason {
        object IsAmountlessInvoice : DangerousRequestReason()
        object IsOwnInvoice : DangerousRequestReason()
    }

    sealed class LnurlPayError {
        data class RemoteError(val err: LnurlError.RemoteFailure) : LnurlPayError()
        data class BadResponseError(val err: LnurlError.Pay.Invoice) : LnurlPayError()
        data class ChainMismatch(val myChain: Chain, val requestChain: Chain?) : LnurlPayError()
        object AlreadyPaidInvoice : LnurlPayError()
    }

    sealed class LnurlWithdrawError {
        data class RemoteError(val err: LnurlError.RemoteFailure) : LnurlWithdrawError()
    }

    sealed class LoginError {
        data class ServerError(val details: LnurlError.RemoteFailure) : LoginError()
        data class NetworkError(val details: Throwable) : LoginError()
        data class OtherError(val details: Throwable) : LoginError()
    }

    sealed class Model : MVI.Model() {
        object Ready : Model()

        data class BadRequest(
            val reason: BadRequestReason
        ) : Model()

        sealed class InvoiceFlow : Model() {
            data class DangerousRequest(
                val request: String,
                val paymentRequest: PaymentRequest,
                val reason: DangerousRequestReason
            ): InvoiceFlow()
            data class InvoiceRequest(
                val request: String,
                val paymentRequest: PaymentRequest
            ): InvoiceFlow()
            object Sending: InvoiceFlow()
        }

        sealed class SwapOutFlow: Model() {
            abstract val address: BitcoinAddressInfo
            data class Init(override val address: BitcoinAddressInfo): SwapOutFlow()
            data class RequestingSwapout(override val address: BitcoinAddressInfo): SwapOutFlow()
            /** The swap-out is ready to be settled with a Lightning payment. The user must confirm the swap (the fee should be shown prominently). */
            data class SwapOutReady(override val address: BitcoinAddressInfo, val initialUserAmount: Satoshi, val fee: Satoshi, val paymentRequest: PaymentRequest): SwapOutFlow()
            data class SendingSwapOut(override val address: BitcoinAddressInfo, val paymentRequest: PaymentRequest): SwapOutFlow()
        }

        object LnurlServiceFetch : Model()

        sealed class LnurlPayFlow : Model() {
<<<<<<< HEAD
            abstract val lnurlPay: LNUrl.Pay
            data class LnurlPayRequest(
                override val lnurlPay: LNUrl.Pay,
=======
            abstract val paymentIntent: LnurlPay.Intent
            data class LnurlPayRequest(
                override val paymentIntent: LnurlPay.Intent,
>>>>>>> 71326130
                val error: LnurlPayError?
            ) : LnurlPayFlow()

            data class LnurlPayFetch(
<<<<<<< HEAD
                override val lnurlPay: LNUrl.Pay
            ) : LnurlPayFlow()

            data class Sending(
                override val lnurlPay: LNUrl.Pay
=======
                override val paymentIntent: LnurlPay.Intent
            ) : LnurlPayFlow()

            data class Sending(
                override val paymentIntent: LnurlPay.Intent
>>>>>>> 71326130
            ) : LnurlPayFlow()
        }

        sealed class LnurlWithdrawFlow : Model() {
<<<<<<< HEAD
            abstract val lnurlWithdraw: LNUrl.Withdraw
            data class LnurlWithdrawRequest(
                override val lnurlWithdraw: LNUrl.Withdraw,
=======
            abstract val lnurlWithdraw: LnurlWithdraw
            data class LnurlWithdrawRequest(
                override val lnurlWithdraw: LnurlWithdraw,
>>>>>>> 71326130
                val error: LnurlWithdrawError?
            ) : LnurlWithdrawFlow()

            data class LnurlWithdrawFetch(
<<<<<<< HEAD
                override val lnurlWithdraw: LNUrl.Withdraw,
            ) : LnurlWithdrawFlow()

            data class Receiving(
                override val lnurlWithdraw: LNUrl.Withdraw,
=======
                override val lnurlWithdraw: LnurlWithdraw,
            ) : LnurlWithdrawFlow()

            data class Receiving(
                override val lnurlWithdraw: LnurlWithdraw,
>>>>>>> 71326130
                val amount: MilliSatoshi,
                val description: String?,
                val paymentHash: String
            ) : LnurlWithdrawFlow()
        }

        sealed class LnurlAuthFlow : Model() {
<<<<<<< HEAD
            abstract val auth: LNUrl.Auth
            data class LoginRequest(
                override val auth: LNUrl.Auth
            ) : LnurlAuthFlow()

            data class LoggingIn(
                override val auth: LNUrl.Auth
            ) : LnurlAuthFlow()

            data class LoginResult(
                override val auth: LNUrl.Auth,
=======
            abstract val auth: LnurlAuth
            data class LoginRequest(
                override val auth: LnurlAuth
            ) : LnurlAuthFlow()

            data class LoggingIn(
                override val auth: LnurlAuth
            ) : LnurlAuthFlow()

            data class LoginResult(
                override val auth: LnurlAuth,
>>>>>>> 71326130
                val error: LoginError?
            ) : LnurlAuthFlow()
        }
    }

    sealed class Intent : MVI.Intent() {
        data class Parse(
            val request: String
        ) : Intent()

        sealed class InvoiceFlow : Intent() {
            data class ConfirmDangerousRequest(
                val request: String,
                val paymentRequest: PaymentRequest
            ) : InvoiceFlow()

            data class SendInvoicePayment(
                val paymentRequest: PaymentRequest,
                val amount: MilliSatoshi,
                val maxFees: MaxFees?
            ) : InvoiceFlow()
        }

        sealed class SwapOutFlow: Intent() {
            /**
             * Use this to go back to the initial state [Model.SwapOutFlow.Init], when the swap-out
             * amount has been edited by the user, which invalidates the current model.
             */
            data class Invalidate(val address: BitcoinAddressInfo): SwapOutFlow()

            data class PrepareSwapOut(
                val address: BitcoinAddressInfo,
                val amount: Satoshi,
            ): SwapOutFlow()

            data class SendSwapOut(
                val amount: Satoshi,
                val swapOutFee: Satoshi,
                val address: BitcoinAddressInfo,
                val paymentRequest: PaymentRequest,
                val maxFees: MaxFees?,
            ): SwapOutFlow()
        }

        object CancelLnurlServiceFetch : Intent()

        sealed class LnurlPayFlow : Intent() {
            data class RequestInvoice(
                val paymentIntent: LnurlPay.Intent,
                val amount: MilliSatoshi,
                val maxFees: MaxFees?,
                val comment: String?
            ) : LnurlPayFlow()

            data class CancelLnurlPayment(
                val lnurlPay: LnurlPay.Intent
            ) : LnurlPayFlow()
        }

        sealed class LnurlWithdrawFlow : Intent() {
            data class SendLnurlWithdraw(
                val lnurlWithdraw: LnurlWithdraw,
                val amount: MilliSatoshi,
                val description: String?
            ) : LnurlWithdrawFlow()

            data class CancelLnurlWithdraw(
                val lnurlWithdraw: LnurlWithdraw
            ) : LnurlWithdrawFlow()
        }

        sealed class LnurlAuthFlow : Intent() {
            data class Login(
<<<<<<< HEAD
                val auth: LNUrl.Auth,
                val minSuccessDelaySeconds: Double = 0.0,
                val keyType: LNUrl.Auth.KeyType
=======
                val auth: LnurlAuth,
                val minSuccessDelaySeconds: Double = 0.0,
                val scheme: LnurlAuth.Scheme
>>>>>>> 71326130
            ) : LnurlAuthFlow()
        }
    }

    sealed class ClipboardContent {
        data class InvoiceRequest(
            val paymentRequest: PaymentRequest
        ): ClipboardContent()

        data class BitcoinRequest(
            val address: BitcoinAddressInfo
        ): ClipboardContent()

        data class LnurlRequest(
            val url: Url
        ) : ClipboardContent()

        data class LoginRequest(
            val auth: LnurlAuth
        ) : ClipboardContent()
    }
}<|MERGE_RESOLUTION|>--- conflicted
+++ resolved
@@ -95,62 +95,34 @@
         object LnurlServiceFetch : Model()
 
         sealed class LnurlPayFlow : Model() {
-<<<<<<< HEAD
-            abstract val lnurlPay: LNUrl.Pay
-            data class LnurlPayRequest(
-                override val lnurlPay: LNUrl.Pay,
-=======
             abstract val paymentIntent: LnurlPay.Intent
             data class LnurlPayRequest(
                 override val paymentIntent: LnurlPay.Intent,
->>>>>>> 71326130
                 val error: LnurlPayError?
             ) : LnurlPayFlow()
 
             data class LnurlPayFetch(
-<<<<<<< HEAD
-                override val lnurlPay: LNUrl.Pay
-            ) : LnurlPayFlow()
-
-            data class Sending(
-                override val lnurlPay: LNUrl.Pay
-=======
                 override val paymentIntent: LnurlPay.Intent
             ) : LnurlPayFlow()
 
             data class Sending(
                 override val paymentIntent: LnurlPay.Intent
->>>>>>> 71326130
             ) : LnurlPayFlow()
         }
 
         sealed class LnurlWithdrawFlow : Model() {
-<<<<<<< HEAD
-            abstract val lnurlWithdraw: LNUrl.Withdraw
-            data class LnurlWithdrawRequest(
-                override val lnurlWithdraw: LNUrl.Withdraw,
-=======
             abstract val lnurlWithdraw: LnurlWithdraw
             data class LnurlWithdrawRequest(
                 override val lnurlWithdraw: LnurlWithdraw,
->>>>>>> 71326130
                 val error: LnurlWithdrawError?
             ) : LnurlWithdrawFlow()
 
             data class LnurlWithdrawFetch(
-<<<<<<< HEAD
-                override val lnurlWithdraw: LNUrl.Withdraw,
-            ) : LnurlWithdrawFlow()
-
-            data class Receiving(
-                override val lnurlWithdraw: LNUrl.Withdraw,
-=======
                 override val lnurlWithdraw: LnurlWithdraw,
             ) : LnurlWithdrawFlow()
 
             data class Receiving(
                 override val lnurlWithdraw: LnurlWithdraw,
->>>>>>> 71326130
                 val amount: MilliSatoshi,
                 val description: String?,
                 val paymentHash: String
@@ -158,19 +130,6 @@
         }
 
         sealed class LnurlAuthFlow : Model() {
-<<<<<<< HEAD
-            abstract val auth: LNUrl.Auth
-            data class LoginRequest(
-                override val auth: LNUrl.Auth
-            ) : LnurlAuthFlow()
-
-            data class LoggingIn(
-                override val auth: LNUrl.Auth
-            ) : LnurlAuthFlow()
-
-            data class LoginResult(
-                override val auth: LNUrl.Auth,
-=======
             abstract val auth: LnurlAuth
             data class LoginRequest(
                 override val auth: LnurlAuth
@@ -182,7 +141,6 @@
 
             data class LoginResult(
                 override val auth: LnurlAuth,
->>>>>>> 71326130
                 val error: LoginError?
             ) : LnurlAuthFlow()
         }
@@ -256,15 +214,9 @@
 
         sealed class LnurlAuthFlow : Intent() {
             data class Login(
-<<<<<<< HEAD
-                val auth: LNUrl.Auth,
-                val minSuccessDelaySeconds: Double = 0.0,
-                val keyType: LNUrl.Auth.KeyType
-=======
                 val auth: LnurlAuth,
                 val minSuccessDelaySeconds: Double = 0.0,
                 val scheme: LnurlAuth.Scheme
->>>>>>> 71326130
             ) : LnurlAuthFlow()
         }
     }
