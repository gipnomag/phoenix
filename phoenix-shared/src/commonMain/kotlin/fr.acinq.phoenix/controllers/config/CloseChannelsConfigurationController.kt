package fr.acinq.phoenix.controllers.config

import fr.acinq.bitcoin.ByteVector
import fr.acinq.bitcoin.ByteVector32
import fr.acinq.bitcoin.KeyPath
import fr.acinq.lightning.channel.*
import fr.acinq.lightning.io.WrappedChannelCommand
import fr.acinq.phoenix.PhoenixBusiness
import fr.acinq.phoenix.managers.PeerManager
import fr.acinq.phoenix.managers.WalletManager
import fr.acinq.phoenix.controllers.AppController
import fr.acinq.phoenix.controllers.config.CloseChannelsConfiguration.Model.ChannelInfoStatus
import fr.acinq.phoenix.data.Chain
import fr.acinq.phoenix.utils.Parser
import fr.acinq.phoenix.utils.extensions.localCommitmentSpec
import kotlinx.coroutines.launch
import org.kodein.log.LoggerFactory

class AppCloseChannelsConfigurationController(
    loggerFactory: LoggerFactory,
    private val peerManager: PeerManager,
    private val walletManager: WalletManager,
    private val chain: Chain,
    private val isForceClose: Boolean
) : AppController<CloseChannelsConfiguration.Model, CloseChannelsConfiguration.Intent>(
    loggerFactory = loggerFactory,
    firstModel = CloseChannelsConfiguration.Model.Loading
) {
    constructor(business: PhoenixBusiness, isForceClose: Boolean): this(
        loggerFactory = business.loggerFactory,
        peerManager = business.peerManager,
        walletManager = business.walletManager,
        chain = business.chain,
        isForceClose = isForceClose
    )

    private var closingChannelIds: Set<ByteVector32>? = null

    private fun channelInfoStatus(channel: ChannelState): ChannelInfoStatus? = when (channel) {
        is Normal -> ChannelInfoStatus.Normal
        is Offline -> ChannelInfoStatus.Offline
        is Syncing -> ChannelInfoStatus.Syncing
        is Closing -> ChannelInfoStatus.Closing
        is Closed -> ChannelInfoStatus.Closed
        is Aborted -> ChannelInfoStatus.Aborted
        else -> null
    }

    private fun isMutualClosable(channelInfoStatus: ChannelInfoStatus): Boolean = when (channelInfoStatus) {
        ChannelInfoStatus.Normal -> true
        else -> false
    }

    private fun isForceClosable(channelInfoStatus: ChannelInfoStatus): Boolean = when (channelInfoStatus) {
        ChannelInfoStatus.Normal -> true
        ChannelInfoStatus.Offline -> true
        ChannelInfoStatus.Syncing -> true
        else -> false
    }

    private fun isClosable(channelInfoStatus: ChannelInfoStatus): Boolean = if (isForceClose) {
        isForceClosable(channelInfoStatus)
    } else {
        isMutualClosable(channelInfoStatus)
    }

    private fun isClosable(channel: ChannelState): Boolean = channelInfoStatus(channel)?.let {
        isClosable(it)
    } ?: false

    init {
        launch {
            val peer = peerManager.getPeer()
            peer.channelsFlow.collect { channels ->

                val closingChannelIdsCopy = closingChannelIds?.toSet()

                val updatedChannelsList = channels.filter {
                    closingChannelIdsCopy?.contains(it.key) ?: true
                }.mapNotNull {
                    channelInfoStatus(it.value)?.let { mappedStatus ->
                        CloseChannelsConfiguration.Model.ChannelInfo(
                            id = it.key,
                            balance = sats(it.value),
                            status = mappedStatus
                        )
                    }
                }

                if (closingChannelIdsCopy != null) {
                    model(CloseChannelsConfiguration.Model.ChannelsClosed(
                        channels = updatedChannelsList,
                        closing = closingChannelIdsCopy
                    ))
                } else {
                    val closableChannelsList = updatedChannelsList.filter {
                        isClosable(it.status)
                    }
<<<<<<< HEAD
                    val address = peer.finalAddress
                    model(CloseChannelsConfiguration.Model.Ready(
                        channels = closableChannelsList,
                        address = address
                    ))
=======

                    val path = when (chain) {
                        Chain.Mainnet -> KeyPath("m/84'/0'/0'/0/0")
                        else -> KeyPath("m/84'/1'/0'/0/0")
                    }
                    val address = walletManager.onchainAddress(path)

                    model(CloseChannelsConfiguration.Model.Ready(closableChannelsList, address))
>>>>>>> 71326130
                }
            }
        }
    }

    private fun sats(channel: ChannelState): Long {
        return channel.localCommitmentSpec?.toLocal?.truncateToSatoshi()?.toLong() ?: 0
    }

    override fun process(intent: CloseChannelsConfiguration.Intent) {
        var scriptPubKey : ByteArray? = null
        if (intent is CloseChannelsConfiguration.Intent.MutualCloseAllChannels) {
            scriptPubKey = Parser.addressToPublicKeyScript(chain, intent.address)
            if (scriptPubKey == null) {
                throw IllegalArgumentException(
                    "Address is invalid. Caller MUST validate user input via parseBitcoinAddress"
                )
            }
        }

        launch {
            val peer = peerManager.getPeer()
            val filteredChannels = peer.channels.filter {
                isClosable(it.value)
            }

            closingChannelIds = closingChannelIds?.let {
                it.plus(filteredChannels.keys)
            } ?: filteredChannels.keys

            filteredChannels.keys.forEach { channelId ->
                val command: CloseCommand = if (scriptPubKey != null) {
                    CMD_CLOSE(scriptPubKey = ByteVector(scriptPubKey), feerates = null)
                } else {
                    CMD_FORCECLOSE
                }
                val channelEvent = ChannelCommand.ExecuteCommand(command)
                val peerEvent = WrappedChannelCommand(channelId, channelEvent)
                peer.send(peerEvent)
            }
        }
    }
}<|MERGE_RESOLUTION|>--- conflicted
+++ resolved
@@ -2,12 +2,10 @@
 
 import fr.acinq.bitcoin.ByteVector
 import fr.acinq.bitcoin.ByteVector32
-import fr.acinq.bitcoin.KeyPath
 import fr.acinq.lightning.channel.*
 import fr.acinq.lightning.io.WrappedChannelCommand
 import fr.acinq.phoenix.PhoenixBusiness
 import fr.acinq.phoenix.managers.PeerManager
-import fr.acinq.phoenix.managers.WalletManager
 import fr.acinq.phoenix.controllers.AppController
 import fr.acinq.phoenix.controllers.config.CloseChannelsConfiguration.Model.ChannelInfoStatus
 import fr.acinq.phoenix.data.Chain
@@ -19,7 +17,6 @@
 class AppCloseChannelsConfigurationController(
     loggerFactory: LoggerFactory,
     private val peerManager: PeerManager,
-    private val walletManager: WalletManager,
     private val chain: Chain,
     private val isForceClose: Boolean
 ) : AppController<CloseChannelsConfiguration.Model, CloseChannelsConfiguration.Intent>(
@@ -29,7 +26,6 @@
     constructor(business: PhoenixBusiness, isForceClose: Boolean): this(
         loggerFactory = business.loggerFactory,
         peerManager = business.peerManager,
-        walletManager = business.walletManager,
         chain = business.chain,
         isForceClose = isForceClose
     )
@@ -96,22 +92,11 @@
                     val closableChannelsList = updatedChannelsList.filter {
                         isClosable(it.status)
                     }
-<<<<<<< HEAD
                     val address = peer.finalAddress
                     model(CloseChannelsConfiguration.Model.Ready(
                         channels = closableChannelsList,
                         address = address
                     ))
-=======
-
-                    val path = when (chain) {
-                        Chain.Mainnet -> KeyPath("m/84'/0'/0'/0/0")
-                        else -> KeyPath("m/84'/1'/0'/0/0")
-                    }
-                    val address = walletManager.onchainAddress(path)
-
-                    model(CloseChannelsConfiguration.Model.Ready(closableChannelsList, address))
->>>>>>> 71326130
                 }
             }
         }
