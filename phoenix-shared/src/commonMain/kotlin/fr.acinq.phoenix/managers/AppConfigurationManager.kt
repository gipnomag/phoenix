package fr.acinq.phoenix.managers

import fr.acinq.lightning.blockchain.electrum.ElectrumClient
import fr.acinq.lightning.blockchain.electrum.ElectrumWatcher
import fr.acinq.lightning.blockchain.electrum.HeaderSubscriptionResponse
import fr.acinq.lightning.utils.ServerAddress
import fr.acinq.lightning.utils.currentTimestampMillis
import fr.acinq.phoenix.PhoenixBusiness
import fr.acinq.phoenix.data.*
import fr.acinq.phoenix.db.SqliteAppDb
import io.ktor.client.*
import io.ktor.client.request.*
import io.ktor.client.statement.*
import io.ktor.utils.io.charsets.*
import io.ktor.utils.io.core.*
import kotlinx.coroutines.*
import kotlinx.coroutines.flow.*
import org.kodein.log.LoggerFactory
import org.kodein.log.newLogger
import kotlin.math.*
import kotlin.time.*
import kotlin.time.Duration.Companion.days
import kotlin.time.Duration.Companion.hours
import kotlin.time.Duration.Companion.milliseconds
import kotlin.time.Duration.Companion.minutes
import kotlin.time.Duration.Companion.seconds


class AppConfigurationManager(
    private val appDb: SqliteAppDb,
    private val httpClient: HttpClient,
    private val electrumWatcher: ElectrumWatcher,
    private val chain: Chain,
    loggerFactory: LoggerFactory
) : CoroutineScope by MainScope() {

    constructor(business: PhoenixBusiness) : this(
        loggerFactory = business.loggerFactory,
        chain = business.chain,
        appDb = business.appDb,
        httpClient = business.httpClient,
        electrumWatcher = business.electrumWatcher,
    )

    private val logger = newLogger(loggerFactory)

    init {
        initWalletContext()
        watchElectrumMessages()
    }

    // Called from AppConnectionsDaemon
    internal fun enableNetworkAccess() {
        startWalletContextLoop()
    }

    // Called from AppConnectionsDaemon
    internal fun disableNetworkAccess() {
        stopWalletContextLoop()
    }

    private val currentWalletContextVersion = WalletContext.Version.V0

    private val _walletContextInitialized = MutableStateFlow<Boolean>(false)

    private val _chainContext = MutableStateFlow<WalletContext.V0.ChainContext?>(null)
    val chainContext: StateFlow<WalletContext.V0.ChainContext?> = _chainContext

    private fun initWalletContext() = launch {
        val (timestamp, localContext) = appDb.getWalletContextOrNull(currentWalletContextVersion)

        val freshness = (currentTimestampMillis() - timestamp).milliseconds
        logger.info { "local context was updated $freshness ago" }

        val timeout = if (freshness < 48.hours) {
            2.seconds
        } else {
            2.seconds * max(freshness.inWholeDays.toInt(), 5)
        } // max=10s

        // TODO are we using TOR? -> increase timeout

        val walletContext = try {
            withTimeout(timeout) {
                fetchAndStoreWalletContext() ?: localContext
            }
        } catch (t: TimeoutCancellationException) {
            logger.warning { "unable to refresh context from remote, using local fallback" }
            localContext
        }

        _chainContext.value = walletContext?.export(chain)
        logger.info { "chainContext=$chainContext" }

        _walletContextInitialized.value = true
    }

    private var updateWalletContextJob: Job? = null
    private fun startWalletContextLoop() {
        launch {
            // suspend until `initWalletContext()` is complete
            _walletContextInitialized.filter { it == true }.first()
            updateWalletContextJob = updateWalletContextLoop()
        }
    }

    private fun stopWalletContextLoop() {
        launch {
            // suspend until `initWalletContext()` is complete
            _walletContextInitialized.filter { it == true }.first()
            updateWalletContextJob?.cancelAndJoin()
        }
    }

    private fun updateWalletContextLoop() = launch {
        var pause = 0.5.seconds
        while (isActive) {
            pause = (pause * 2).coerceAtMost(5.minutes)
            fetchAndStoreWalletContext()?.let {
                val chainContext = it.export(chain)
                _chainContext.value = chainContext
                pause = 60.minutes
            }
            delay(pause)
        }
    }

    private suspend fun fetchAndStoreWalletContext(): WalletContext.V0? {
        return try {
            httpClient.get("https://acinq.co/phoenix/walletcontext.json")
        } catch (e1: Exception) {
            try {
                httpClient.get("https://s3.eu-west-1.amazonaws.com/acinq.co/phoenix/walletcontext.json")
            } catch (e2: Exception) {
                logger.error { "failed to fetch wallet context: ${e2.message?.take(200)}" }
                null
            }
        }?.let {
            appDb.setWalletContext(currentWalletContextVersion, it.bodyAsText())
        }
    }

<<<<<<< HEAD
    private val publicSuffixListKey = "publicSuffixList"
    private val publicSuffixListDefaultRefresh = 30.days

    private suspend fun fetchPublicSuffixList(
        refreshIfOlderThan: Duration = publicSuffixListDefaultRefresh
    ): Pair<String, Long>? {
        val databaseRow = appDb.getValue(publicSuffixListKey) {
            String(bytes = it, charset = Charsets.UTF_8)
        }
        if (databaseRow != null) {
            val elapsed = currentTimestampMillis() - databaseRow.second
            if (elapsed.milliseconds <= refreshIfOlderThan) {
                return databaseRow
            }
        }

        val latestList: String = try {
            httpClient.get("https://acinq.co/phoenix/public_suffix_list.dat").bodyAsText()
        } catch (err: Throwable) {
            logger.warning { "Error fetching public_suffix_list.dat: $err" }
            return databaseRow
        }

        val latestListData = latestList.toByteArray(charset = Charsets.UTF_8)
        val refreshTimestamp = appDb.setValue(latestListData, publicSuffixListKey)
        return Pair(latestList, refreshTimestamp)
    }

    suspend fun fetchPublicSuffixListAsync(
        refreshIfOlderThan: Duration = publicSuffixListDefaultRefresh
    ): Deferred<Pair<String, Long>?> {
        return async {
            fetchPublicSuffixList(refreshIfOlderThan)
        }
    }

=======
>>>>>>> 71326130
    /**
     * Used by the [PeerManager] to know what parameters to use when starting
     * up the [Peer] connection. If null, the [PeerManager] will wait before
     * instantiating the [Peer].
     */
    private val _startupParams by lazy { MutableStateFlow<StartupParams?>(null) }
    val startupParams: StateFlow<StartupParams?> by lazy { _startupParams }
    internal fun setStartupParams(params: StartupParams) {
        if (_startupParams.value == null) _startupParams.value = params
        if (_isTorEnabled.value == null) _isTorEnabled.value = params.isTorEnabled
    }

    /**
     * Used by the [AppConnectionsDaemon] to know which server to connect to.
     * If null, the daemon will wait for a config to be set.
     */
    private val _electrumConfig by lazy { MutableStateFlow<ElectrumConfig?>(null) }
    val electrumConfig: StateFlow<ElectrumConfig?> by lazy { _electrumConfig }

    /**
     * Use this method to set a server to connect to.
     * If null, will connect to a random server from the hard-coded list.
     */
    fun updateElectrumConfig(server: ServerAddress?) {
        _electrumConfig.value = server?.let { ElectrumConfig.Custom(it) } ?: ElectrumConfig.Random
    }

    fun randomElectrumServer() = when (chain) {
        Chain.Mainnet -> mainnetElectrumServers.random()
        Chain.Testnet -> testnetElectrumServers.random()
        Chain.Regtest -> platformElectrumRegtestConf()
    }

    /** The flow containing the electrum header responses messages. */
    private val _electrumMessages by lazy { MutableStateFlow<HeaderSubscriptionResponse?>(null) }
    fun electrumMessages(): StateFlow<HeaderSubscriptionResponse?> = _electrumMessages

    private fun watchElectrumMessages() = launch {
        electrumWatcher.notificationsFlow.filterIsInstance<HeaderSubscriptionResponse>().collect {
            _electrumMessages.value = it
        }
    }

    // Tor configuration
    private val _isTorEnabled = MutableStateFlow<Boolean?>(null)
    val isTorEnabled get(): StateFlow<Boolean?> = _isTorEnabled.asStateFlow()
    fun updateTorUsage(enabled: Boolean): Unit {
        _isTorEnabled.value = enabled
    }

    // Fiat preferences
    data class PreferredFiatCurrencies(
        val primary: FiatCurrency,
        val others: Set<FiatCurrency>
    ) {
        constructor(primary: FiatCurrency, others: List<FiatCurrency>) :
                this(primary = primary, others = others.toSet())

        val all: Set<FiatCurrency>
            get() {
                return if (others.contains(primary)) {
                    others
                } else {
                    others.toMutableSet().apply { add(primary) }
                }
            }
    }

    private val _preferredFiatCurrencies by lazy { MutableStateFlow<PreferredFiatCurrencies?>(null) }
    val preferredFiatCurrencies: StateFlow<PreferredFiatCurrencies?> by lazy { _preferredFiatCurrencies }

    fun updatePreferredFiatCurrencies(current: PreferredFiatCurrencies) {
        _preferredFiatCurrencies.value = current
    }
}<|MERGE_RESOLUTION|>--- conflicted
+++ resolved
@@ -140,45 +140,6 @@
         }
     }
 
-<<<<<<< HEAD
-    private val publicSuffixListKey = "publicSuffixList"
-    private val publicSuffixListDefaultRefresh = 30.days
-
-    private suspend fun fetchPublicSuffixList(
-        refreshIfOlderThan: Duration = publicSuffixListDefaultRefresh
-    ): Pair<String, Long>? {
-        val databaseRow = appDb.getValue(publicSuffixListKey) {
-            String(bytes = it, charset = Charsets.UTF_8)
-        }
-        if (databaseRow != null) {
-            val elapsed = currentTimestampMillis() - databaseRow.second
-            if (elapsed.milliseconds <= refreshIfOlderThan) {
-                return databaseRow
-            }
-        }
-
-        val latestList: String = try {
-            httpClient.get("https://acinq.co/phoenix/public_suffix_list.dat").bodyAsText()
-        } catch (err: Throwable) {
-            logger.warning { "Error fetching public_suffix_list.dat: $err" }
-            return databaseRow
-        }
-
-        val latestListData = latestList.toByteArray(charset = Charsets.UTF_8)
-        val refreshTimestamp = appDb.setValue(latestListData, publicSuffixListKey)
-        return Pair(latestList, refreshTimestamp)
-    }
-
-    suspend fun fetchPublicSuffixListAsync(
-        refreshIfOlderThan: Duration = publicSuffixListDefaultRefresh
-    ): Deferred<Pair<String, Long>?> {
-        return async {
-            fetchPublicSuffixList(refreshIfOlderThan)
-        }
-    }
-
-=======
->>>>>>> 71326130
     /**
      * Used by the [PeerManager] to know what parameters to use when starting
      * up the [Peer] connection. If null, the [PeerManager] will wait before
