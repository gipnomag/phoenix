--- conflicted
+++ resolved
@@ -19,9 +19,6 @@
 class LnurlPayTest {
 
     private val validContent = """
-<<<<<<< HEAD
-        {"callback":"https://lnurl.fiatjaf.com/lnurl-pay/callback/0abd4cdb7b0b62e50d5a3e8704287049b3a6dff50f40ff5db821955cca00791b","tag":"payRequest","maxSendable":20000,"minSendable":5000,"metadata":"[[\"text/plain\",\"rtk\"],[\"text/long-desc\",\"SKM OZ\"],[\"image/png;base64\",\"iVBORw0KGgoAAAANSUhEUgAAASwAAAEsCAYAAAB5fY51AAATOElEQVR4nO3dz4slVxXA8fIHiEhCjBrcCHEEXbiLkiwd/LFxChmQWUVlpqfrdmcxweAk9r09cUrQlWQpbgXBv8CdwrhRJqn7umfEaEgQGVGzUEwkIu6ei6TGmvH16/ej6p5z7v1+4Ozfq3vqO5dMZ7qqAAAAAAAAAAAAAAAAAAAAAAAAAAAAAAAAAAAAAAAAAAAAAAAAAAAAAAAAgHe4WbjuutBKfw4AWMrNwnUXw9zFMCdaANS6J1ZEC4BWC2NFtABoszRWRAuAFivFimgBkLZWrIgWACkbxYpoAUhtq1gRLQCpjBIrogVU1ZM32webma9dDM+7LrR3J4bnm5mvn7zZPij9GS0bNVZEaxTsvDEu+iea6F9w0d9a5QVpunDcRP/C7uzgM9Kf3ZJJYkW0NsLOG7PzynMPNDFcaTr/2+1eFH/kon/q67evfkD6O2k2aayI1krYeYPO3mjf67rwjIv+zZFfmL+5zu+18/bd0t9RmySxIlonYueNuvTS4cfe/tNhuhem6cKvXGw/LP1dtUgaK6L1f9h5o/aODj/rov9Hihemif4vzS3/SenvLE0kVkTrLnbeKBfDYxNch0+bv7p47RPS312KaKyIFjtv1U53cMZ1/u8yL42/s3/76iPSzyA1FbEqOFrsvFGXX24fdtH/UfKFaaKP0s8hJVWxKjBa7LxhTfQ3xF+WGOYu+h9LP4sUVMaqsGix80a56J+WP7T/ze7s4PPSz2RKqmNVSLTYeaMuHfmPuBjekj6w4TTRvyb9XKZiIlaZR4udN6yJ/gfSh7Vo9mb+kvSzGZupWGUcLXbeqJ1XnnvAdf7f0gd1wrwq/XzGZDJWGUaLnTesmYWLCg5p2Twm/YzGYDpWmUWLnTfMxfAzBQd04ux24XvSz2hbWcQqo2ix80ZdmF94j4v+P9IHtHz8TenntI2sYtWP4Wix84Zd7g4flz+c00f6OW0qy1j1YzRa7LxhTRd2pA9mlWluffvT0s9qXVnHqh+D0WLnDbPyUjWd/4r0s1qHlec6yhiLlpWzsbbzSTTRf1f6YFaZvdmhk35Wq7LyQow6hqLFzhvWRP8d6YNZZZoYvPSzWkWRserHSLTYecPcLDwrfTArzrekn9Vpio5VPwaixc4b1sTDfQUHs8rsSj+rZYjVYJRHi503bLfzX1ZwMKdO0x18UfpZnYRYLRjF0WLnDds/PnhU+mBWmYsvPftR6We1CLFaMkqjxc4b5zr/uvThLF98/wfpZ7QIsVrl7HRGi503zHXhJ+IHtGSaGH4k/YzuR6zWefn0RYudN8xFf176gJbN3lH4gvQzGiJWG4yyaLHzxrku/FP6kE5Y9D9JP5shYrXVWbbS5zfEzhvmutCKH9TC8U9LP5sesRrlZWylz7HHzht28bh9SOCXSJ623Gr+pCFWo55rK32eVcXOm7c3O3TiB3bP+PPSz6SqiNVEL2Yrfa5Vxc6b57rwC/lDC/Mm+p9KP4uqIlaTjpJosfOGvfNbcO+IHlwXji/8+pn3Sz8LYpVgFESLnTdupzs408Twhszh+Tv7t68+Iv0MiFXCURAtdt64y93h4030/0p8eH/e6Q7OSH93YiUwCqJV8s5nwUX/RLq/RfF3dm9f+7j4dyZWcqMgWiXufFb2jw8ebWL43ZQH13T+50/95uCD0t+VWCkYBdEqaeezdOW1K+9rYvAuhrfGXU7/ejMLF6t59S7p70isFI2CaJWw89m7/HL7sJv5b7oYXt3u4PzNvVn4mvT36RErhaMgWlWV784Xpznyn2ti+KGL/verHFjThRdd57+/0137lPRnHyJWikdJtHq57HzxvvGi/1DTHX7VzcJ114X27sx82O3Cl7T+fAmxMjDKotWzuvMwilgZGqXRApIgVgaHaKFExMrwEC2UhFhlMEQLJSBWGQ3RQs6IVYZDtJAjYpXxEC3khFgVMEQLOSBWBQ3RgmXEqsAhWrDIdaGt63rOlDdEC6b0v2dO+sVhhILFTQtWDH8ppvSLwwgGi2hBu/t/g6/0i8MIB4toQatFv25c+sVhFASLaEGbRbEiWOUOf3sItU6KFcEqd/iRB6i0LFYEq9zh57SgzmmxIljlDj9cClVWiRXBKnf4iXiosWqsCFa5w//GAxXWiRXBKnfW2RGihUmsGyuCVe6suydEC6PaJFYEq9zZZFeIFkaxaawIVrmz6b4QLWxlm1gRrHJnm50hWtjItrEiWOXOtntDtLCWMWJFsMqdMXaHaGElY8WKYJU7Y+0P0cJSY8aKYJU7Y+4Q0cJCY8eKYJU7Y+8R0cI9pogVwSp3ptglooWqqqaLFcEqd6baJ6JVuCljRbDKnSl3imgVaupYEaxyZ+q9IlqFSRGrhME6K/Uc67q29Mtif1nX9dksgkW0ypEqVgmDdUPiOZ4/f/6huq7fUBCilULVf+5sgkW08pcyVgmDNa8Fblm1/tvVPaEafO58gkW08pU6VomDlfSWpfx2tTBUveyCRbTyIxGrxMGaL3tJx1brvF0tDdXgs+cXLKKVD6lYCQQryS1L4e1qpVD1sg0W0bJPMlYCwZqv8+JuqtZzu1orVIPPn2+wiJZd0rESCtaktywlt6uNQtXLPlhEyx4NsRIK1nybl/k0teztaqtQDb5D/sEiWnZoiZVgsCa5ZQnerkYJVa+YYBEt/TTFSjBY8zFf8F6d/nY1aqgG36OcYBEtvbTFSjhYo96yEt+uJglVr7hgES19NMZKOFjzMV/6Os3tatJQDb5LecEiWnpojZWCYI1yy0pwu0oSql6xwSJa8jTHSkGw5mOEoJ7udpU0VIPvU26wiJYc7bFSEqytblkT3a5EQtUrPlhEKz0LsVISrPk2cainuV29Udf19fPnzz804kqs850IFtFKx0qsFAVro1tWgv92JRIugkW0krEUK0XBmteb/T93qX7uKmm4CBbRSsJarJQFa61bltBPtScJF8EiWpOzGCtlwZrX6/0TLJL/z+Ck4SJYRGtSVmOlMFgr3bKU/IsMk4WLYBGtyViOlcJgzevV/kVOLf/e1SThIlhEaxLWY6U0WEtvWYpuV5OFi2ARrdHlECulwZrXy39Bg7bb1ejhIlhEa1S5xEpxsBbespTfrkYLF8EiWqPJKVaKgzWvF/++Pgu3q63DRbCI1ihyi5XyYN1zyzJ4u9o4XASLaG0tx1gpD9a8vvfXt1u9Xa0dLoJFtLaSa6wMBOtGVWVzu1o5XASLaG0s51gZCNa8ruuzdV63q1PDRbCI1kZyj5WRYN2o87xdnRgugkW01lZCrIwEiyFYRGuZUmJFsMod6b0jWiMpKVYEq9yR3juiNYLSYkWwyh3pvSNaWyoxVgSr3JHeO6K1hVJjRbDKHem9I1pbIFhMaSO9dwRrS6VGS/rFYQgWsdpQidGSfnEYgkWstlBatKRfHIZgEastlRQt6ReHIVjEagSlREv6xWEIFrEaSQnRSvSCtOfOnXtT+iVNMe98z19Kf47ig1VarHq5RyvFy1FVd/9NqxLC1dZv/5M40p+j3GCVGqteztFKFaxezuE6d+7cm4N/00r1LUt674jVxHKNVupg9TINV9t/v1r5LUt674hVAjlGSypYvVzCNbxd9WrFtyzpvSNWieQWLelg9TIIV3v/d6oV37Kk945YJZRTtLQEq2cxXItuV71a6S1Leu+IVWK5REtbsHrGwtWe9D1qpbcs6b0jVgJyiJbWYPW0h2vZ7apXK7xlSe8dsRJiPVrag9VTHK72tM9eK7xlSe8dsRJkOVpWgtXTFK5Vble9WtktS3rviJUwq9GyFqyeknC1q37eWtktS3rviJUCFqNlNVg9qXCtc7vq1YpuWdJ7R6yUsBYt68HqCYSrXfcz1opuWdJ7R6wUsRStXILVSxGuTW5XvVrJLUt674iVMlailVuwehOHq930c9VKblnSe0esFLIQrVyDVVV343BjzO+yze1q8LnEb1nSe0eslNIerRyDNUWoBtOO9PkIFrHSSXO0cgrWxKEa5XY1+KyityzpvSNWymmNVg7BmjpUg2lH/swEi1jppTFaloOVMFSj3q4Gn1/sliW9d8TKCG3RshislKEaTDvR9yBYxEo3TdGyFCyhUE1yuxp8J5FblvTeEStjtETLQrCkQjWYdoQjX/bdygwWsbJFQ7Q0B0tBqCa9XQ2+Z/JblvTeESujpKOlMVgaQjWYdoJjX/R9ywkWsbJNMlqagqUsVEluV4PvnvSWRaywFaloaQiWtlANpk1w9MNnkHewiFVeJKIlGSzFoUp6uxo8j2S3LGKFUaSOlkSwNIdqMG3qs68T3rKIFUaTMlopg2UkVCK3q8EzSnLLIlYYVapoJYqAiVANppU69zrRLYtYYXQpoqUgDozAECtMYupoSb84TIbBIlZlmzJa0i8Ok1mwiBWqarpoSb84TEbBIlYYmiJa0i8Ok0mwiBUWGTta0i8Ok0GwiBWWGTNa0i8OYzxYxAqrGCta0i8OYzhYxArrGCNa0i8OYzRYxAqb2DZa0i8OYzBYxArb2CZa0i8OYyxYxApj2DRa0i8OYyhYxApj2iRa0i8OYyRYxApTWDda0i8OYyBYxApTWida0i8OozxYxAoprBot6ReHURwsYoWUVomW9IvDKA0WsYKE06Il/eIwCoNFrCBpWbSkXxxGWbCIFTQ4KVrSLw6jKFjECposipb0i8MoCRaxgkb3R0v6xWEUBItYQbNhtKRfHEY4WMQKFvTRkn5xGMFgEStY4rrQSr84jFCwiBUsSvUbphlFQ6xgGdEqaIgVckC0ChhihZwQrYyHWCFHRCvDIVbIGdHKaIgVSkC0MhhihZIQLcNDrFAiomVwiBVKRrQMDbHCmJ682T7YzHztYnjedaG9OzE838x8/eTN9kHpz7gI0TIwSmNldeeL5aJ/oon+BRf9rVUWr+nCcRP9C7uzg89If/YhoqV4lMUql50vxs4rzz3QxHCl6fxvt1tEf+Sif+rrt69+QPo7VRXRUjlKYpXrzmft7I32va4Lz7jo3xx5Mf/mOr/Xztt3S39HoqVoFMSqhJ3P0qWXDj/29p8O0y1o04Vfudh+WPq7Ei0FoyBWJe18VvaODj/rov9HikVtov9Lc8t/Uvo7Ey3BURCrEnc+Cy6Gxya4Dp82f3Xx2ifEvzvRSj8KYlXyzpu20x2ccZ3/u8zy+jv7t68+Iv0MiFbCURArdt6oyy+3D7vo/yi5wE30Ufo5VBXRSjIKYsXOG9ZEf0N8iWOYu+h/LP0sqopoTToKYlVV7LxZLvqn5Q/tf7M7O/i89DOpKqI1ySiJFTtv1KUj/xEXw1vSBzacJvrXpJ9Lj2iNOEpixc4b1kT/A+nDWjR7M39J+tn0iNYIoyRWVcXOm7XzynMPuM7/W/qgTphXpZ/PENHaYhTFip03rJmFiwoOadk8Jv2MhojWBqMoVlXFzpvmYviZggM6cXa78D3pZ3Q/orXGKItVVbHzZl2YX3iPi/4/0ge0fPxN6ee0CNFaYRTGip037HJ3+Lj84Zw+0s/pJERrySiMVVWx86Y1XdiRPphVprn17U9LP6uTEK0FozRWVcXOm+Zm4br0wax0eJ3/ivSzWoZoDUZxrKqKnTetif670gezyuzNDp30szoN0QrqY1VV7LxpTfTfkT6YVaaJwUs/q1UUHS0Dsaoqdt40NwvPSh/MivMt6We1qiKjZSRWVcXOm9bEw30FB7PK7Eo/q3UUFS1Dsaoqdt603c5/WcHBnDpNd/BF6We1riKiZSxWVcXOm7Z/fPCo9MGsMhdfevaj0s9qE1lHy2CsqoqdN891/nXpw1n+Yvg/SD+jbWQZLaOx6rHzhrku/ET8gJZME8OPpJ/RtrKKlvFYVRU7b5qL/rz0AS2bvaPwBelnNIYsopVBrKqKnTfPdeGf0od0wgvyJ+lnMybT0cokVj123jC9L5J/WvrZjE3vsy4nVlWl+Rzy2/nRXTxuHxL4JZKnvSTZ/kmj92UpI1ZVxc6btzc7dOIHds/489LPZEomopVprHrsvHGuC7+QP7Qwb6L/qfSzSEF1tDKPVY+dN+yd34J7R/TgunB84dfPvF/6WaSiMlqFxKqq2HnzdrqDM00Mb8gcnr+zf/vqI9LPIDVV0SooVj123rjL3eHjTfT/Snx4f97pDs5If3cpKqJVYKx67LxxLvon0v0tir+ze/vax6W/szTRaBUcqx47b9z+8cGjTQy/m/Lgms7//KnfHHxQ+rtqIRItYnUXO2/cldeuvK+JwbsY3hr3JfGvN7NwsZpX75L+jtokjRax+j/sfAYuv9w+7Gb+my6GV7c7OH9zbxa+Jv19tEsSLWK1FDufiebIf66J4Ycu+t+vcmBNF150nf/+TnftU9Kf3ZJJo0Ws1sLOZ+IbL/oPNd3hV90sXHddaO/OzIfdLnyJny/ZziTRIlZbYeeBJUaNFrECMLVRokWsAKSyVbSIFYDUNooWsQIgZa1oESsA0laKFrECoMXSaBErANosjBaxAqDVPdEiVgC063/aWvpzAAAAAAAAAAAAAAAAAAAAAAAAAAAAAAAAAAAAAAAAAAAAAAAAAAAAAAAAQI//AplAdntdLBX1AAAAAElFTkSuQmCC\"]]","commentAllowed":8,"payerData":{"name":{"mandatory":false},"pubkey":{"mandatory":false},"identifier":{"mandatory":false},"email":{"mandatory":false},"auth":{"mandatory":false,"k1":"d1c2eb1f8325eca416b3ddbf3fccc78eb72deb9be7146aaa00a9f123ec5d8f28"}}}
-=======
         {
             "callback":"https://lnurl.fiatjaf.com/lnurl-pay/callback/0abd4cdb7b0b62e50d5a3e8704287049b3a6dff50f40ff5db821955cca00791b",
             "tag":"payRequest",
@@ -37,12 +34,11 @@
                 "auth":{ "mandatory": false, "k1":"d1c2eb1f8325eca416b3ddbf3fccc78eb72deb9be7146aaa00a9f123ec5d8f28" }
             }
         }
->>>>>>> 71326130
     """.trimIndent()
 
     private fun fakeClient(engine: MockEngine) = HttpClient(engine) {
-        install(JsonFeature) {
-            serializer = KotlinxSerializer()
+        install(ContentNegotiation) {
+            json(json = Json { ignoreUnknownKeys = true })
             expectSuccess = false
         }
     }
@@ -57,18 +53,8 @@
                     headers = headersOf(HttpHeaders.ContentType, "text/plain; charset=utf-8")
                 )
             }
-<<<<<<< HEAD
-            val client = HttpClient(mockEngine) {
-                install(ContentNegotiation) {
-                    json(json = Json { ignoreUnknownKeys = true })
-                }
-            }
-            val response: HttpResponse = client.get("https://acinq.co")
-            val json = LNUrl.handleLNUrlResponse(response)
-=======
             val response: HttpResponse = fakeClient(engine).get("https://acinq.co")
             val json = Lnurl.processLnurlResponse(response)
->>>>>>> 71326130
             assertEquals("payRequest", json.get("tag")!!.jsonPrimitive.content)
         }
     }
@@ -83,18 +69,8 @@
                     headers = headersOf(HttpHeaders.ContentType, "application/json")
                 )
             }
-<<<<<<< HEAD
-            val client = HttpClient(mockEngine) {
-                install(ContentNegotiation) {
-                    json(json = Json { ignoreUnknownKeys = true })
-                }
-            }
-            val response: HttpResponse = client.get("https://acinq.co")
-            val json = LNUrl.handleLNUrlResponse(response)
-=======
             val response: HttpResponse = fakeClient(engine).get("https://acinq.co")
             val json = Lnurl.processLnurlResponse(response)
->>>>>>> 71326130
             assertEquals("payRequest", json.get("tag")!!.jsonPrimitive.content)
         }
     }
@@ -102,23 +78,9 @@
     @Test
     fun execute_internet_identifier() {
         runBlocking {
-<<<<<<< HEAD
-            val mockEngine = MockEngine {
-                respond(
-                    content = ByteReadChannel(validContent),
-                    status = HttpStatusCode.Forbidden,
-                    headers = headersOf(HttpHeaders.ContentType, "application/json")
-                )
-            }
-            val client = HttpClient(mockEngine) {
+            val client = HttpClient {
                 install(ContentNegotiation) {
                     json(json = Json { ignoreUnknownKeys = true })
-                    expectSuccess = false
-=======
-            val client = HttpClient {
-                install(JsonFeature) {
-                    serializer = KotlinxSerializer()
->>>>>>> 71326130
                 }
             }
             val lnurl = Lnurl.extractLnurl("acinq@zbd.gg")
