// !$*UTF8*$!
{
	archiveVersion = 1;
	classes = {
	};
	objectVersion = 52;
	objects = {

/* Begin PBXBuildFile section */
		53BEF2924096C8E7976D46E3 /* shapes.swift in Sources */ = {isa = PBXBuildFile; fileRef = 53BEF8EAA43946FC1C7A6E7E /* shapes.swift */; };
		53BEF4D5663CD782DC63DF63 /* AppColors.swift in Sources */ = {isa = PBXBuildFile; fileRef = 53BEFA112E0701FFD6B84217 /* AppColors.swift */; };
		53BEF90975122B844248569C /* ReceiveView.swift in Sources */ = {isa = PBXBuildFile; fileRef = 53BEFBC93C11EF306B9EB33A /* ReceiveView.swift */; };
		53BEF981E71E3087871890F9 /* SendView.swift in Sources */ = {isa = PBXBuildFile; fileRef = 53BEFCB8A24A5FAA785AFD03 /* SendView.swift */; };
		53BEFA633D95514CA5C0422A /* ChannelsConfigurationView.swift in Sources */ = {isa = PBXBuildFile; fileRef = 53BEF648B3A03C66B611BC06 /* ChannelsConfigurationView.swift */; };
		53BEFBECABE13063AB28A4D6 /* publishers.swift in Sources */ = {isa = PBXBuildFile; fileRef = 53BEF60DF224046E5DE0FDCC /* publishers.swift */; };
		53BEFD54160278C5E393E319 /* HomeView.swift in Sources */ = {isa = PBXBuildFile; fileRef = 53BEFE171C182513A5762686 /* HomeView.swift */; };
		53BEFF4EDB40975C2123C63D /* ui.swift in Sources */ = {isa = PBXBuildFile; fileRef = 53BEFFB3CB63090BBCFF6A36 /* ui.swift */; };
		53BEFFEBEA9EBE7B27B53AF4 /* PaymentView.swift in Sources */ = {isa = PBXBuildFile; fileRef = 53BEF4DAE061532668494988 /* PaymentView.swift */; };
		7555FF7F242A565900829871 /* AppDelegate.swift in Sources */ = {isa = PBXBuildFile; fileRef = 7555FF7E242A565900829871 /* AppDelegate.swift */; };
		7555FF81242A565900829871 /* SceneDelegate.swift in Sources */ = {isa = PBXBuildFile; fileRef = 7555FF80242A565900829871 /* SceneDelegate.swift */; };
		7555FF83242A565900829871 /* ContentView.swift in Sources */ = {isa = PBXBuildFile; fileRef = 7555FF82242A565900829871 /* ContentView.swift */; };
		7555FF88242A565B00829871 /* Preview Assets.xcassets in Resources */ = {isa = PBXBuildFile; fileRef = 7555FF87242A565B00829871 /* Preview Assets.xcassets */; };
		7555FF8B242A565B00829871 /* LaunchScreen.storyboard in Resources */ = {isa = PBXBuildFile; fileRef = 7555FF89242A565B00829871 /* LaunchScreen.storyboard */; };
		7555FFA1242A565B00829871 /* phoenix-iosUITests.swift in Sources */ = {isa = PBXBuildFile; fileRef = 7555FFA0242A565B00829871 /* phoenix-iosUITests.swift */; };
		C8D7A70EFE0F071ACA0AE246 /* QRCodeScanner.swift in Sources */ = {isa = PBXBuildFile; fileRef = C8D7A607F036B3184C3D6EED /* QRCodeScanner.swift */; };
		C8D7A74B29EAFF2EBD73BC6B /* ConfigurationView.swift in Sources */ = {isa = PBXBuildFile; fileRef = C8D7AFF1A7C09789C6CF2D06 /* ConfigurationView.swift */; };
		C8D7A84CCF914B08BDB03BE6 /* ManualRestoreView.swift in Sources */ = {isa = PBXBuildFile; fileRef = C8D7A44147508AA19378B739 /* ManualRestoreView.swift */; };
		C8D7AA4B09B32AD99C88BB5E /* DisplayConfigurationView.swift in Sources */ = {isa = PBXBuildFile; fileRef = C8D7A986A61CCD64FA661B88 /* DisplayConfigurationView.swift */; };
		C8D7AB09E80CE2B6AE270A97 /* TorConfigurationView.swift in Sources */ = {isa = PBXBuildFile; fileRef = C8D7A2BD01ADA0DE6034AE0F /* TorConfigurationView.swift */; };
		C8D7ABB189B14D3104ABB50D /* AboutView.swift in Sources */ = {isa = PBXBuildFile; fileRef = C8D7A2327BC90150A3E1493D /* AboutView.swift */; };
		C8D7ABC95B979B59AF5A7CA7 /* InitializationView.swift in Sources */ = {isa = PBXBuildFile; fileRef = C8D7A209301A31C14A982ECD /* InitializationView.swift */; };
		C8D7AFF5BC5754DBBEEB2688 /* ElectrumConfigurationView.swift in Sources */ = {isa = PBXBuildFile; fileRef = C8D7A1F8A123C59199C182C2 /* ElectrumConfigurationView.swift */; };
		DC0732EC263CA6C3004CB88D /* PaymentOptionsView.swift in Sources */ = {isa = PBXBuildFile; fileRef = DC0732EB263CA6C3004CB88D /* PaymentOptionsView.swift */; };
		DC08A51827FB39530041603B /* AnimatedChevron.swift in Sources */ = {isa = PBXBuildFile; fileRef = DC08A51727FB39530041603B /* AnimatedChevron.swift */; };
		DC08A51A27FB6C5F0041603B /* TopTab.swift in Sources */ = {isa = PBXBuildFile; fileRef = DC08A51927FB6C5F0041603B /* TopTab.swift */; };
		DC09085825B5E43900A46136 /* String+VersionComparison.swift in Sources */ = {isa = PBXBuildFile; fileRef = DC09085725B5E43900A46136 /* String+VersionComparison.swift */; };
		DC09086325B626B300A46136 /* AppStatusPopover.swift in Sources */ = {isa = PBXBuildFile; fileRef = DC09086225B626B300A46136 /* AppStatusPopover.swift */; };
		DC0994B0263A074C003031CA /* InfoGrid.swift in Sources */ = {isa = PBXBuildFile; fileRef = DC0994AF263A074C003031CA /* InfoGrid.swift */; };
		DC0D2EA52939269800284608 /* KotlinExtensions+CloudKit.swift in Sources */ = {isa = PBXBuildFile; fileRef = DC0D2EA42939269800284608 /* KotlinExtensions+CloudKit.swift */; };
		DC0D2EA72939273B00284608 /* KotlinExtensions+Payments.swift in Sources */ = {isa = PBXBuildFile; fileRef = DC0D2EA62939273B00284608 /* KotlinExtensions+Payments.swift */; };
		DC0D2EA8293928E100284608 /* KotlinExtensions+Payments.swift in Sources */ = {isa = PBXBuildFile; fileRef = DC0D2EA62939273B00284608 /* KotlinExtensions+Payments.swift */; };
		DC0E31BB26EFDED4002071C6 /* VSlider.swift in Sources */ = {isa = PBXBuildFile; fileRef = DC0E31BA26EFDED4002071C6 /* VSlider.swift */; };
		DC118BF827B44E6E0080BBAC /* LoginView.swift in Sources */ = {isa = PBXBuildFile; fileRef = DC118BF727B44E6E0080BBAC /* LoginView.swift */; };
		DC118BFA27B44F840080BBAC /* PriceSliderSheet.swift in Sources */ = {isa = PBXBuildFile; fileRef = DC118BF927B44F840080BBAC /* PriceSliderSheet.swift */; };
		DC118BFC27B4504B0080BBAC /* ScanView.swift in Sources */ = {isa = PBXBuildFile; fileRef = DC118BFB27B4504B0080BBAC /* ScanView.swift */; };
		DC118BFE27B451890080BBAC /* MetadataSheet.swift in Sources */ = {isa = PBXBuildFile; fileRef = DC118BFD27B451890080BBAC /* MetadataSheet.swift */; };
		DC118C0027B4523B0080BBAC /* CommentSheet.swift in Sources */ = {isa = PBXBuildFile; fileRef = DC118BFF27B4523B0080BBAC /* CommentSheet.swift */; };
		DC118C0227B453110080BBAC /* PaymentRequestedView.swift in Sources */ = {isa = PBXBuildFile; fileRef = DC118C0127B453110080BBAC /* PaymentRequestedView.swift */; };
		DC118C0427B454720080BBAC /* PaymentInFlightView.swift in Sources */ = {isa = PBXBuildFile; fileRef = DC118C0327B454720080BBAC /* PaymentInFlightView.swift */; };
		DC118C0627B4557D0080BBAC /* ValidateView.swift in Sources */ = {isa = PBXBuildFile; fileRef = DC118C0527B4557D0080BBAC /* ValidateView.swift */; };
		DC118C0827B457520080BBAC /* FetchActivityNotice.swift in Sources */ = {isa = PBXBuildFile; fileRef = DC118C0727B457520080BBAC /* FetchActivityNotice.swift */; };
		DC118C0A27B457F70080BBAC /* LnurlFlowErrorNotice.swift in Sources */ = {isa = PBXBuildFile; fileRef = DC118C0927B457F70080BBAC /* LnurlFlowErrorNotice.swift */; };
		DC118C0C27B561210080BBAC /* CurrencyAmount.swift in Sources */ = {isa = PBXBuildFile; fileRef = DC118C0B27B561210080BBAC /* CurrencyAmount.swift */; };
		DC142135261E72320075857A /* AboutHTML.swift in Sources */ = {isa = PBXBuildFile; fileRef = DC142134261E72320075857A /* AboutHTML.swift */; };
		DC142140261E72E40075857A /* AnyHTML.swift in Sources */ = {isa = PBXBuildFile; fileRef = DC14213F261E72E40075857A /* AnyHTML.swift */; };
		DC16965F27FE0FAC003DE1DD /* KotlinExtensions+Currency.swift in Sources */ = {isa = PBXBuildFile; fileRef = DC16965E27FE0FAC003DE1DD /* KotlinExtensions+Currency.swift */; };
		DC1706D926A71D8E00BAFCD0 /* UnlockErrorView.swift in Sources */ = {isa = PBXBuildFile; fileRef = DC1706D826A71D8E00BAFCD0 /* UnlockErrorView.swift */; };
		DC175C1C28F008AE0086B9A6 /* WalletReset.swift in Sources */ = {isa = PBXBuildFile; fileRef = DC175C1B28F008AE0086B9A6 /* WalletReset.swift */; };
		DC18C418256FE22300A2D083 /* Prefs.swift in Sources */ = {isa = PBXBuildFile; fileRef = DC18C417256FE22300A2D083 /* Prefs.swift */; };
		DC18C41D256FF91100A2D083 /* Utils.swift in Sources */ = {isa = PBXBuildFile; fileRef = DC18C41C256FF91100A2D083 /* Utils.swift */; };
		DC1D2B4B2593EB860036AD38 /* Currency.swift in Sources */ = {isa = PBXBuildFile; fileRef = DC1D2B4A2593EB850036AD38 /* Currency.swift */; };
		DC1D2B502594CE900036AD38 /* FormattedAmount.swift in Sources */ = {isa = PBXBuildFile; fileRef = DC1D2B4F2594CE900036AD38 /* FormattedAmount.swift */; };
		DC27E4C22791C00F00C777CC /* PrivacyView.swift in Sources */ = {isa = PBXBuildFile; fileRef = DC27E4C12791C00F00C777CC /* PrivacyView.swift */; };
		DC27E4C42791C58C00C777CC /* PaymentsBackupView.swift in Sources */ = {isa = PBXBuildFile; fileRef = DC27E4C32791C58C00C777CC /* PaymentsBackupView.swift */; };
		DC27E4CB2791D17A00C777CC /* RecoveryPhraseView.swift in Sources */ = {isa = PBXBuildFile; fileRef = DC27E4C92791D17A00C777CC /* RecoveryPhraseView.swift */; };
		DC27E4CC2791D17A00C777CC /* CloudBackupView.swift in Sources */ = {isa = PBXBuildFile; fileRef = DC27E4CA2791D17A00C777CC /* CloudBackupView.swift */; };
		DC27E4CF2792079600C777CC /* CenterTopLineAlignment.swift in Sources */ = {isa = PBXBuildFile; fileRef = DC27E4CE2792079500C777CC /* CenterTopLineAlignment.swift */; };
		DC27E4D1279753EC00C777CC /* TextFieldNumberParser.swift in Sources */ = {isa = PBXBuildFile; fileRef = DC27E4D0279753EC00C777CC /* TextFieldNumberParser.swift */; };
		DC2CE54D28A3D2F50070A2E1 /* TruncatableView.swift in Sources */ = {isa = PBXBuildFile; fileRef = DC2CE54C28A3D2F50070A2E1 /* TruncatableView.swift */; };
		DC2CE55028A52AD90070A2E1 /* RecentPaymentsOption.swift in Sources */ = {isa = PBXBuildFile; fileRef = DC2CE54F28A52AD90070A2E1 /* RecentPaymentsOption.swift */; };
		DC2CFA93273C7874007AACB9 /* Currencies.strings in Resources */ = {isa = PBXBuildFile; fileRef = DC2CFA91273C7874007AACB9 /* Currencies.strings */; };
		DC2F431427B6972C0006FCC4 /* SwapInView.swift in Sources */ = {isa = PBXBuildFile; fileRef = DC2F431327B6972C0006FCC4 /* SwapInView.swift */; };
		DC2F431627B6983B0006FCC4 /* CopyOptionsSheet.swift in Sources */ = {isa = PBXBuildFile; fileRef = DC2F431527B6983B0006FCC4 /* CopyOptionsSheet.swift */; };
		DC2F431827B698E20006FCC4 /* ShareOptionsSheet.swift in Sources */ = {isa = PBXBuildFile; fileRef = DC2F431727B698E20006FCC4 /* ShareOptionsSheet.swift */; };
		DC2F431A27B699800006FCC4 /* ModifyInvoiceSheet.swift in Sources */ = {isa = PBXBuildFile; fileRef = DC2F431927B699800006FCC4 /* ModifyInvoiceSheet.swift */; };
		DC2F431C27B69BB20006FCC4 /* ReceiveLightningView.swift in Sources */ = {isa = PBXBuildFile; fileRef = DC2F431B27B69BB20006FCC4 /* ReceiveLightningView.swift */; };
		DC2F431E27B69DD30006FCC4 /* NotificationsDisabledPopover.swift in Sources */ = {isa = PBXBuildFile; fileRef = DC2F431D27B69DD30006FCC4 /* NotificationsDisabledPopover.swift */; };
		DC2F432027B69F320006FCC4 /* BgAppRefreshDisabledPopover.swift in Sources */ = {isa = PBXBuildFile; fileRef = DC2F431F27B69F320006FCC4 /* BgAppRefreshDisabledPopover.swift */; };
		DC2F432227B69FAA0006FCC4 /* SwapInDisabledPopover.swift in Sources */ = {isa = PBXBuildFile; fileRef = DC2F432127B69FAA0006FCC4 /* SwapInDisabledPopover.swift */; };
		DC2F432427B6A0240006FCC4 /* RequestPushPermissionPopover.swift in Sources */ = {isa = PBXBuildFile; fileRef = DC2F432327B6A0240006FCC4 /* RequestPushPermissionPopover.swift */; };
		DC33369826BAF721000E3F49 /* ShortSheet.swift in Sources */ = {isa = PBXBuildFile; fileRef = DC33369726BAF721000E3F49 /* ShortSheet.swift */; };
		DC34399F276CEFB600CAA73A /* Assets.xcassets in Resources */ = {isa = PBXBuildFile; fileRef = 7555FF84242A565B00829871 /* Assets.xcassets */; };
		DC384D7F265BF36600131772 /* StyledString.swift in Sources */ = {isa = PBXBuildFile; fileRef = DC384D7E265BF36600131772 /* StyledString.swift */; };
		DC384D81265C12B700131772 /* Cache.swift in Sources */ = {isa = PBXBuildFile; fileRef = DC384D80265C12B700131772 /* Cache.swift */; };
		DC384D83265C32F100131772 /* TextField+Verbatim.swift in Sources */ = {isa = PBXBuildFile; fileRef = DC384D82265C32F100131772 /* TextField+Verbatim.swift */; };
		DC39D4E5286B4A7E0030F18D /* Popovers in Frameworks */ = {isa = PBXBuildFile; productRef = DC39D4E4286B4A7E0030F18D /* Popovers */; };
		DC39D4E7286BB2130030F18D /* PaymentLayerChoice.swift in Sources */ = {isa = PBXBuildFile; fileRef = DC39D4E6286BB2120030F18D /* PaymentLayerChoice.swift */; };
		DC39D4EF287497440030F18D /* SmartModal.swift in Sources */ = {isa = PBXBuildFile; fileRef = DC39D4EE287497440030F18D /* SmartModal.swift */; };
		DC39D4F12874DDF40030F18D /* View+If.swift in Sources */ = {isa = PBXBuildFile; fileRef = DC39D4F02874DDF40030F18D /* View+If.swift */; };
		DC422F3329392ABD00E72253 /* Date+Format.swift in Sources */ = {isa = PBXBuildFile; fileRef = DC422F3229392ABD00E72253 /* Date+Format.swift */; };
		DC422F3529392B0500E72253 /* Int+ToDate.swift in Sources */ = {isa = PBXBuildFile; fileRef = DC422F3429392B0500E72253 /* Int+ToDate.swift */; };
		DC422F3629392C0000E72253 /* Int+ToDate.swift in Sources */ = {isa = PBXBuildFile; fileRef = DC422F3429392B0500E72253 /* Int+ToDate.swift */; };
		DC46BAE426C6FDD300E760A6 /* CircularCheckmarkProgress in Frameworks */ = {isa = PBXBuildFile; productRef = DC46BAE326C6FDD300E760A6 /* CircularCheckmarkProgress */; };
		DC46BAF326CACCF700E760A6 /* KotlinExtensions+Other.swift in Sources */ = {isa = PBXBuildFile; fileRef = DC46BAED26CACCF700E760A6 /* KotlinExtensions+Other.swift */; };
		DC46BAF426CACCF700E760A6 /* KotlinFlow.swift in Sources */ = {isa = PBXBuildFile; fileRef = DC46BAEE26CACCF700E760A6 /* KotlinFlow.swift */; };
		DC46BAF526CACCF700E760A6 /* KotlinPublishers.swift in Sources */ = {isa = PBXBuildFile; fileRef = DC46BAEF26CACCF700E760A6 /* KotlinPublishers.swift */; };
		DC46BAF626CACCF700E760A6 /* KotlinFutures.swift in Sources */ = {isa = PBXBuildFile; fileRef = DC46BAF026CACCF700E760A6 /* KotlinFutures.swift */; };
		DC46BAF726CACCF700E760A6 /* KotlinExtensions+Conversion.swift in Sources */ = {isa = PBXBuildFile; fileRef = DC46BAF126CACCF700E760A6 /* KotlinExtensions+Conversion.swift */; };
		DC46BAF826CACCF700E760A6 /* KotlinAssociatedObject.swift in Sources */ = {isa = PBXBuildFile; fileRef = DC46BAF226CACCF700E760A6 /* KotlinAssociatedObject.swift */; };
		DC46CB1228D9AAB000C4EAC7 /* LockState.swift in Sources */ = {isa = PBXBuildFile; fileRef = DC46CB1128D9AAB000C4EAC7 /* LockState.swift */; };
		DC46CB1628D9F30500C4EAC7 /* LoadingView.swift in Sources */ = {isa = PBXBuildFile; fileRef = DC46CB1528D9F30500C4EAC7 /* LoadingView.swift */; };
		DC48D2C42593DE30008D138C /* TextFieldCurrencyStyler.swift in Sources */ = {isa = PBXBuildFile; fileRef = DC48D2C32593DE30008D138C /* TextFieldCurrencyStyler.swift */; };
		DC49DA8E258BB882005BC4BC /* ScaledButtonStyle.swift in Sources */ = {isa = PBXBuildFile; fileRef = DC49DA8D258BB882005BC4BC /* ScaledButtonStyle.swift */; };
		DC59377127516297003B4B53 /* Sequence+Sum.swift in Sources */ = {isa = PBXBuildFile; fileRef = DC59377027516296003B4B53 /* Sequence+Sum.swift */; };
		DC5AF4542677BBF7003C911B /* InfoPlist.strings in Resources */ = {isa = PBXBuildFile; fileRef = DC5AF4522677BBF7003C911B /* InfoPlist.strings */; };
		DC5AF4572677BBF7003C911B /* Localizable.strings in Resources */ = {isa = PBXBuildFile; fileRef = DC5AF4552677BBF7003C911B /* Localizable.strings */; };
		DC5CA4ED28F83C3B0048A737 /* DrainWalletView.swift in Sources */ = {isa = PBXBuildFile; fileRef = DC5CA4EC28F83C3B0048A737 /* DrainWalletView.swift */; };
		DC5CA4EF28F842F10048A737 /* MVI+Extensions.swift in Sources */ = {isa = PBXBuildFile; fileRef = DC5CA4EE28F842F10048A737 /* MVI+Extensions.swift */; };
		DC5EE4C927679C6300A3035C /* RestoreView.swift in Sources */ = {isa = PBXBuildFile; fileRef = DC5EE4C827679C6300A3035C /* RestoreView.swift */; };
		DC5F1C4828DDA539007A55ED /* DrainWalletView_Confirm.swift in Sources */ = {isa = PBXBuildFile; fileRef = DC5F1C4728DDA539007A55ED /* DrainWalletView_Confirm.swift */; };
		DC5F1C4A28DDAA49007A55ED /* ResetWalletView_Confirm.swift in Sources */ = {isa = PBXBuildFile; fileRef = DC5F1C4928DDAA49007A55ED /* ResetWalletView_Confirm.swift */; };
		DC5F1C4C28DDF702007A55ED /* DrainWalletView_Action.swift in Sources */ = {isa = PBXBuildFile; fileRef = DC5F1C4B28DDF702007A55ED /* DrainWalletView_Action.swift */; };
		DC641C6B2820803100862DCD /* PhoenixManager.swift in Sources */ = {isa = PBXBuildFile; fileRef = DC641C6A2820803100862DCD /* PhoenixManager.swift */; };
		DC641C6D2820826000862DCD /* AppMigration.swift in Sources */ = {isa = PBXBuildFile; fileRef = DC641C6C2820826000862DCD /* AppMigration.swift */; };
		DC641C712820889C00862DCD /* GroupPrefs.swift in Sources */ = {isa = PBXBuildFile; fileRef = DC641C702820889C00862DCD /* GroupPrefs.swift */; };
		DC641C7228208B4D00862DCD /* GroupPrefs.swift in Sources */ = {isa = PBXBuildFile; fileRef = DC641C702820889C00862DCD /* GroupPrefs.swift */; };
		DC641C7328208B7F00862DCD /* UserDefaults+Codable.swift in Sources */ = {isa = PBXBuildFile; fileRef = DCB876312735AAB500657570 /* UserDefaults+Codable.swift */; };
		DC641C7428208BD600862DCD /* String+VersionComparison.swift in Sources */ = {isa = PBXBuildFile; fileRef = DC09085725B5E43900A46136 /* String+VersionComparison.swift */; };
		DC641C752821706600862DCD /* Currency.swift in Sources */ = {isa = PBXBuildFile; fileRef = DC1D2B4A2593EB850036AD38 /* Currency.swift */; };
		DC641C762821716A00862DCD /* UserDefaults+Serialization.swift in Sources */ = {isa = PBXBuildFile; fileRef = DCB8762F2735AA7300657570 /* UserDefaults+Serialization.swift */; };
		DC641C77282171D200862DCD /* KotlinExtensions+Currency.swift in Sources */ = {isa = PBXBuildFile; fileRef = DC16965E27FE0FAC003DE1DD /* KotlinExtensions+Currency.swift */; };
		DC641C78282171EA00862DCD /* KotlinAssociatedObject.swift in Sources */ = {isa = PBXBuildFile; fileRef = DC46BAF226CACCF700E760A6 /* KotlinAssociatedObject.swift */; };
		DC641C7B2821726F00862DCD /* FormattedAmount.swift in Sources */ = {isa = PBXBuildFile; fileRef = DC1D2B4F2594CE900036AD38 /* FormattedAmount.swift */; };
		DC641C7C282172BB00862DCD /* DelayedSave.swift in Sources */ = {isa = PBXBuildFile; fileRef = DCD777D126DE9FE800979A12 /* DelayedSave.swift */; };
		DC641C7E2821744000862DCD /* Currency+CurrencyPrefs.swift in Sources */ = {isa = PBXBuildFile; fileRef = DC641C7D2821744000862DCD /* Currency+CurrencyPrefs.swift */; };
		DC641C802821767D00862DCD /* Prefs+BackupTransactions.swift in Sources */ = {isa = PBXBuildFile; fileRef = DC641C7F2821767D00862DCD /* Prefs+BackupTransactions.swift */; };
		DC641C82282188E700862DCD /* Utils+CurrencyPrefs.swift in Sources */ = {isa = PBXBuildFile; fileRef = DC641C81282188E700862DCD /* Utils+CurrencyPrefs.swift */; };
		DC641C83282189AC00862DCD /* Utils.swift in Sources */ = {isa = PBXBuildFile; fileRef = DC18C41C256FF91100A2D083 /* Utils.swift */; };
		DC65D86428E2F7D700686355 /* ResetWalletView_Action.swift in Sources */ = {isa = PBXBuildFile; fileRef = DC65D86328E2F7D700686355 /* ResetWalletView_Action.swift */; };
		DC67654E25655D93004D4263 /* Colors.xcassets in Resources */ = {isa = PBXBuildFile; fileRef = DC67654D25655D93004D4263 /* Colors.xcassets */; };
		DC67E40B27F3798600496C04 /* AnimatedMenu.swift in Sources */ = {isa = PBXBuildFile; fileRef = DC67E40A27F3798600496C04 /* AnimatedMenu.swift */; };
		DC682FE8258175CE00CA1114 /* Popover.swift in Sources */ = {isa = PBXBuildFile; fileRef = DC682FE7258175CE00CA1114 /* Popover.swift */; };
		DC6CF35B2938F32E001837EE /* ListBackgroundColor.swift in Sources */ = {isa = PBXBuildFile; fileRef = DC6CF35A2938F32E001837EE /* ListBackgroundColor.swift */; };
		DC71E7302723240E0063613D /* KotlinObservables.swift in Sources */ = {isa = PBXBuildFile; fileRef = DC71E72F2723240E0063613D /* KotlinObservables.swift */; };
		DC71E7332728645B0063613D /* CurrencyConverterView.swift in Sources */ = {isa = PBXBuildFile; fileRef = DC71E7322728645B0063613D /* CurrencyConverterView.swift */; };
		DC71E7352728A5720063613D /* KotlinIdentifiable.swift in Sources */ = {isa = PBXBuildFile; fileRef = DC71E7342728A5720063613D /* KotlinIdentifiable.swift */; };
		DC72C2F125A3CBD6008A927A /* GoogleService-Info.plist in Resources */ = {isa = PBXBuildFile; fileRef = DC72C2F025A3CBD6008A927A /* GoogleService-Info.plist */; };
		DC72C33425A51AAC008A927A /* CurrencyPrefs.swift in Sources */ = {isa = PBXBuildFile; fileRef = DC72C33325A51AAC008A927A /* CurrencyPrefs.swift */; };
		DC72C33925A663CA008A927A /* QRCode.swift in Sources */ = {isa = PBXBuildFile; fileRef = DC72C33825A663CA008A927A /* QRCode.swift */; };
		DC74174B270F332700F7E3E3 /* KotlinTypes.swift in Sources */ = {isa = PBXBuildFile; fileRef = DC74174A270F332700F7E3E3 /* KotlinTypes.swift */; };
		DC74174D270F455D00F7E3E3 /* AES256.swift in Sources */ = {isa = PBXBuildFile; fileRef = DC74174C270F455D00F7E3E3 /* AES256.swift */; };
		DC81B79F25BF2AA200F5A52C /* MVI.swift in Sources */ = {isa = PBXBuildFile; fileRef = DC81B79E25BF2AA200F5A52C /* MVI.swift */; };
		DC87806F292D69C90061715B /* IncomingDepositPopover.swift in Sources */ = {isa = PBXBuildFile; fileRef = DC87806E292D69C90061715B /* IncomingDepositPopover.swift */; };
		DC89857F25914747007B253F /* UIApplicationState+Phoenix.swift in Sources */ = {isa = PBXBuildFile; fileRef = DC89857E25914747007B253F /* UIApplicationState+Phoenix.swift */; };
		DC9473FA261270B4008D7242 /* MVI+Mock.swift in Sources */ = {isa = PBXBuildFile; fileRef = DC9473F9261270B4008D7242 /* MVI+Mock.swift */; };
		DC9545C429490321008FCEF4 /* NotificationContent.swift in Sources */ = {isa = PBXBuildFile; fileRef = DC9545C329490321008FCEF4 /* NotificationContent.swift */; };
		DC9545C5294905FB008FCEF4 /* NotificationContent.swift in Sources */ = {isa = PBXBuildFile; fileRef = DC9545C329490321008FCEF4 /* NotificationContent.swift */; };
		DC99E90925B78FA800FB20F7 /* EnabledSecurity.swift in Sources */ = {isa = PBXBuildFile; fileRef = DC99E90825B78FA800FB20F7 /* EnabledSecurity.swift */; };
		DC99E94025BA141000FB20F7 /* LocalWebView.swift in Sources */ = {isa = PBXBuildFile; fileRef = DC99E93F25BA141000FB20F7 /* LocalWebView.swift */; };
		DC99E94D25BA258C00FB20F7 /* about.html in Resources */ = {isa = PBXBuildFile; fileRef = DC99E94825BA258C00FB20F7 /* about.html */; };
		DC99E95825BA2BA800FB20F7 /* about.css in Resources */ = {isa = PBXBuildFile; fileRef = DC99E95625BA2BA800FB20F7 /* about.css */; };
		DC9B8EE225D72CC200E13818 /* ForceCloseChannelsView.swift in Sources */ = {isa = PBXBuildFile; fileRef = DC9B8EE125D72CC200E13818 /* ForceCloseChannelsView.swift */; };
		DCA6DEC62829BDEB0073C658 /* CrossProcessCommunication.swift in Sources */ = {isa = PBXBuildFile; fileRef = DCA6DEC52829BDEB0073C658 /* CrossProcessCommunication.swift */; };
		DCA6DEC72829BFD70073C658 /* CrossProcessCommunication.swift in Sources */ = {isa = PBXBuildFile; fileRef = DCA6DEC52829BDEB0073C658 /* CrossProcessCommunication.swift */; };
		DCA6DEC82829C3150073C658 /* GenericPasswordStore.swift in Sources */ = {isa = PBXBuildFile; fileRef = DCACF6F62566D0BA0009B01E /* GenericPasswordStore.swift */; };
		DCA6DEC92829C3180073C658 /* GenericPasswordConvertible.swift in Sources */ = {isa = PBXBuildFile; fileRef = DCACF6F92566D0BA0009B01E /* GenericPasswordConvertible.swift */; };
		DCA6DECA2829C31B0073C658 /* KeyStoreError.swift in Sources */ = {isa = PBXBuildFile; fileRef = DCACF6F52566D0BA0009B01E /* KeyStoreError.swift */; };
		DCA6DECC282AAA740073C658 /* SharedSecurity.swift in Sources */ = {isa = PBXBuildFile; fileRef = DCA6DECB282AAA740073C658 /* SharedSecurity.swift */; };
		DCA6DECD282AB10C0073C658 /* SharedSecurity.swift in Sources */ = {isa = PBXBuildFile; fileRef = DCA6DECB282AAA740073C658 /* SharedSecurity.swift */; };
		DCA6DECE282AB12B0073C658 /* SecurityFile.swift in Sources */ = {isa = PBXBuildFile; fileRef = DCACF6F82566D0BA0009B01E /* SecurityFile.swift */; };
		DCA6DED0282AB7E20073C658 /* KeychainConstants.swift in Sources */ = {isa = PBXBuildFile; fileRef = DCA6DECF282AB7E20073C658 /* KeychainConstants.swift */; };
		DCA6DED1282ABA930073C658 /* KeychainConstants.swift in Sources */ = {isa = PBXBuildFile; fileRef = DCA6DECF282AB7E20073C658 /* KeychainConstants.swift */; };
		DCA849E02813311D000FADE1 /* aes256Tests.swift in Sources */ = {isa = PBXBuildFile; fileRef = DCA849DF2813311D000FADE1 /* aes256Tests.swift */; };
		DCA849E2281333EB000FADE1 /* currencyFormattingTests.swift in Sources */ = {isa = PBXBuildFile; fileRef = DCA849E1281333EB000FADE1 /* currencyFormattingTests.swift */; };
		DCAC5B7027726FC80077BB98 /* DeepLink.swift in Sources */ = {isa = PBXBuildFile; fileRef = DCAC5B6F27726FC80077BB98 /* DeepLink.swift */; };
		DCACF6F02566D0A60009B01E /* Data+Hexadecimal.swift in Sources */ = {isa = PBXBuildFile; fileRef = DCACF6EF2566D0A60009B01E /* Data+Hexadecimal.swift */; };
		DCACF6FA2566D0BA0009B01E /* KeyStoreError.swift in Sources */ = {isa = PBXBuildFile; fileRef = DCACF6F52566D0BA0009B01E /* KeyStoreError.swift */; };
		DCACF6FB2566D0BA0009B01E /* GenericPasswordStore.swift in Sources */ = {isa = PBXBuildFile; fileRef = DCACF6F62566D0BA0009B01E /* GenericPasswordStore.swift */; };
		DCACF6FC2566D0BA0009B01E /* AppSecurity.swift in Sources */ = {isa = PBXBuildFile; fileRef = DCACF6F72566D0BA0009B01E /* AppSecurity.swift */; };
		DCACF6FD2566D0BA0009B01E /* SecurityFile.swift in Sources */ = {isa = PBXBuildFile; fileRef = DCACF6F82566D0BA0009B01E /* SecurityFile.swift */; };
		DCACF6FE2566D0BA0009B01E /* GenericPasswordConvertible.swift in Sources */ = {isa = PBXBuildFile; fileRef = DCACF6F92566D0BA0009B01E /* GenericPasswordConvertible.swift */; };
		DCACF7092566D0F00009B01E /* AppAccessView.swift in Sources */ = {isa = PBXBuildFile; fileRef = DCACF7082566D0F00009B01E /* AppAccessView.swift */; };
		DCACF70E256701870009B01E /* LockView.swift in Sources */ = {isa = PBXBuildFile; fileRef = DCACF70D256701870009B01E /* LockView.swift */; };
		DCAEF8D9275E69B000015993 /* SyncSeedManager_State.swift in Sources */ = {isa = PBXBuildFile; fileRef = DCAEF8D8275E69B000015993 /* SyncSeedManager_State.swift */; };
		DCAEF8F5276131A600015993 /* CheckboxToggleStyle.swift in Sources */ = {isa = PBXBuildFile; fileRef = DCAEF8F4276131A600015993 /* CheckboxToggleStyle.swift */; };
		DCAEF8F727628BEB00015993 /* Either.swift in Sources */ = {isa = PBXBuildFile; fileRef = DCAEF8F627628BEB00015993 /* Either.swift */; };
		DCB04685260D162C007FDA37 /* ViewName.swift in Sources */ = {isa = PBXBuildFile; fileRef = DCB04684260D162C007FDA37 /* ViewName.swift */; };
		DCB0DB8A255AE42F005B29C8 /* PhoenixShared.framework in Frameworks */ = {isa = PBXBuildFile; fileRef = DCB0DB83255AE42F005B29C8 /* PhoenixShared.framework */; };
		DCB0DBB1255AEE22005B29C8 /* PhoenixShared.framework in Embed Frameworks */ = {isa = PBXBuildFile; fileRef = DCB0DB83255AE42F005B29C8 /* PhoenixShared.framework */; settings = {ATTRIBUTES = (CodeSignOnCopy, RemoveHeadersOnCopy, ); }; };
		DCB4108729028EF900CE4FF9 /* Prefs+BackupSeed.swift in Sources */ = {isa = PBXBuildFile; fileRef = DCB4108629028EF900CE4FF9 /* Prefs+BackupSeed.swift */; };
		DCB410892902D5BF00CE4FF9 /* PaymentsSection.swift in Sources */ = {isa = PBXBuildFile; fileRef = DCB410882902D5BF00CE4FF9 /* PaymentsSection.swift */; };
		DCB493CB269F3B06001B0F09 /* Result+Deugly.swift in Sources */ = {isa = PBXBuildFile; fileRef = DCB493CA269F3B05001B0F09 /* Result+Deugly.swift */; };
		DCB493CD269F8531001B0F09 /* Int+TimeInterval.swift in Sources */ = {isa = PBXBuildFile; fileRef = DCB493CC269F8531001B0F09 /* Int+TimeInterval.swift */; };
		DCB493CF269F859E001B0F09 /* SyncTxManager_State.swift in Sources */ = {isa = PBXBuildFile; fileRef = DCB493CE269F859E001B0F09 /* SyncTxManager_State.swift */; };
		DCB493D1269F890D001B0F09 /* SyncTxManager_PendingSettings.swift in Sources */ = {isa = PBXBuildFile; fileRef = DCB493D0269F890D001B0F09 /* SyncTxManager_PendingSettings.swift */; };
		DCB511CA281AED58001BC525 /* NotificationService.swift in Sources */ = {isa = PBXBuildFile; fileRef = DCB511C9281AED58001BC525 /* NotificationService.swift */; };
		DCB511CE281AED58001BC525 /* phoenix-notifySrvExt.appex in Embed Foundation Extensions */ = {isa = PBXBuildFile; fileRef = DCB511C7281AED58001BC525 /* phoenix-notifySrvExt.appex */; settings = {ATTRIBUTES = (RemoveHeadersOnCopy, ); }; };
		DCB5D2DF280879460020B8F5 /* DeviceInfo.swift in Sources */ = {isa = PBXBuildFile; fileRef = DCB5D2DE280879460020B8F5 /* DeviceInfo.swift */; };
		DCB876302735AA7300657570 /* UserDefaults+Serialization.swift in Sources */ = {isa = PBXBuildFile; fileRef = DCB8762F2735AA7300657570 /* UserDefaults+Serialization.swift */; };
		DCB876322735AAB500657570 /* UserDefaults+Codable.swift in Sources */ = {isa = PBXBuildFile; fileRef = DCB876312735AAB500657570 /* UserDefaults+Codable.swift */; };
		DCBA371B2758076F00610EC8 /* SyncSeedManager.swift in Sources */ = {isa = PBXBuildFile; fileRef = DCBA371A2758076F00610EC8 /* SyncSeedManager.swift */; };
		DCC46F1625C3521C005D32D9 /* FirebaseMessaging in Frameworks */ = {isa = PBXBuildFile; productRef = DC72C31825A3CF87008A927A /* FirebaseMessaging */; };
		DCC9D99A267BD28600EA36DD /* SyncTxManager.swift in Sources */ = {isa = PBXBuildFile; fileRef = DCC9D999267BD28600EA36DD /* SyncTxManager.swift */; };
		DCC9D99C267BEB3D00EA36DD /* CloudKit.framework in Frameworks */ = {isa = PBXBuildFile; fileRef = DCC9D99B267BEB3D00EA36DD /* CloudKit.framework */; };
		DCCC7FD526B0A006008ACD9B /* SquareSize.swift in Sources */ = {isa = PBXBuildFile; fileRef = DCCC7FD426B0A006008ACD9B /* SquareSize.swift */; };
		DCCCEAB528F6DA2A0047871A /* RootView.swift in Sources */ = {isa = PBXBuildFile; fileRef = DCCCEAB428F6DA2A0047871A /* RootView.swift */; };
		DCCD045D27EE0173007D57A5 /* EditInfoView.swift in Sources */ = {isa = PBXBuildFile; fileRef = DCCD045C27EE0173007D57A5 /* EditInfoView.swift */; };
		DCCD045F27EE0301007D57A5 /* SummaryView.swift in Sources */ = {isa = PBXBuildFile; fileRef = DCCD045E27EE0301007D57A5 /* SummaryView.swift */; };
		DCCD046127EE045C007D57A5 /* DetailsView.swift in Sources */ = {isa = PBXBuildFile; fileRef = DCCD046027EE045C007D57A5 /* DetailsView.swift */; };
		DCCD046327EE04E1007D57A5 /* WalletPaymentExtensions.swift in Sources */ = {isa = PBXBuildFile; fileRef = DCCD046227EE04E1007D57A5 /* WalletPaymentExtensions.swift */; };
		DCD1208728663F4A00EB39C5 /* TransactionsView.swift in Sources */ = {isa = PBXBuildFile; fileRef = DCD1208628663F4A00EB39C5 /* TransactionsView.swift */; };
		DCD5FF4326A0D34B009CC666 /* EqualSizes.swift in Sources */ = {isa = PBXBuildFile; fileRef = DCD5FF4226A0D34B009CC666 /* EqualSizes.swift */; };
		DCD71A79273987FE00B9A1EF /* Focuser in Frameworks */ = {isa = PBXBuildFile; productRef = DCD71A78273987FE00B9A1EF /* Focuser */; };
		DCD777D226DE9FE800979A12 /* DelayedSave.swift in Sources */ = {isa = PBXBuildFile; fileRef = DCD777D126DE9FE800979A12 /* DelayedSave.swift */; };
		DCD7E0AC28EC32CB009C30E5 /* BusinessManager.swift in Sources */ = {isa = PBXBuildFile; fileRef = DCD7E0AB28EC32CB009C30E5 /* BusinessManager.swift */; };
		DCD7E0AF28EC3C0D009C30E5 /* WatchTower.swift in Sources */ = {isa = PBXBuildFile; fileRef = DCD7E0AE28EC3C0D009C30E5 /* WatchTower.swift */; };
		DCD7E0F128ED89A0009C30E5 /* GlobalEnvironment.swift in Sources */ = {isa = PBXBuildFile; fileRef = DCD7E0F028ED89A0009C30E5 /* GlobalEnvironment.swift */; };
		DCDD9ECB28637242001800A3 /* MainView.swift in Sources */ = {isa = PBXBuildFile; fileRef = DCDD9ECA28637242001800A3 /* MainView.swift */; };
		DCDD9ECE28637474001800A3 /* Orientation.swift in Sources */ = {isa = PBXBuildFile; fileRef = DCDD9ECD28637474001800A3 /* Orientation.swift */; };
		DCDD9ED0286377B7001800A3 /* MainView_Big.swift in Sources */ = {isa = PBXBuildFile; fileRef = DCDD9ECF286377B7001800A3 /* MainView_Big.swift */; };
		DCDD9ED2286377C5001800A3 /* MainView_Small.swift in Sources */ = {isa = PBXBuildFile; fileRef = DCDD9ED1286377C5001800A3 /* MainView_Small.swift */; };
		DCDD9ED428637EBB001800A3 /* ToolsButton.swift in Sources */ = {isa = PBXBuildFile; fileRef = DCDD9ED328637EBB001800A3 /* ToolsButton.swift */; };
		DCDD9ED628637FD7001800A3 /* AppStatusButton.swift in Sources */ = {isa = PBXBuildFile; fileRef = DCDD9ED528637FD7001800A3 /* AppStatusButton.swift */; };
		DCE1E5FA26418183005465B8 /* Toast.swift in Sources */ = {isa = PBXBuildFile; fileRef = DCE1E5F926418183005465B8 /* Toast.swift */; };
		DCE6FB8C28D0B5F200054511 /* ResetWalletView.swift in Sources */ = {isa = PBXBuildFile; fileRef = DCE6FB8B28D0B5F200054511 /* ResetWalletView.swift */; };
		DCE7232E27AD68CD0017CF56 /* SyncTxManager_Actor.swift in Sources */ = {isa = PBXBuildFile; fileRef = DCE7232D27AD68CD0017CF56 /* SyncTxManager_Actor.swift */; };
		DCE7233027B167240017CF56 /* SyncSeedManager_Actor.swift in Sources */ = {isa = PBXBuildFile; fileRef = DCE7232F27B167240017CF56 /* SyncSeedManager_Actor.swift */; };
		DCE77A5627C5240500F0FA24 /* TLSConnectionCheck.swift in Sources */ = {isa = PBXBuildFile; fileRef = DCE77A5527C5240500F0FA24 /* TLSConnectionCheck.swift */; };
		DCE77A5827C671D600F0FA24 /* ElectrumAddressSheet.swift in Sources */ = {isa = PBXBuildFile; fileRef = DCE77A5727C671D600F0FA24 /* ElectrumAddressSheet.swift */; };
		DCE9F95728412A9D005E03ED /* PaymentSummaryView.swift in Sources */ = {isa = PBXBuildFile; fileRef = DCE9F95628412A9D005E03ED /* PaymentSummaryView.swift */; };
		DCEAE5B72943CC7400320C46 /* RangeSheet.swift in Sources */ = {isa = PBXBuildFile; fileRef = DCEAE5B62943CC7400320C46 /* RangeSheet.swift */; };
		DCEAE5B92943D64B00320C46 /* FlowType.swift in Sources */ = {isa = PBXBuildFile; fileRef = DCEAE5B82943D64B00320C46 /* FlowType.swift */; };
		DCEB2795282D7A9F0096B87E /* KotlinPublishers.swift in Sources */ = {isa = PBXBuildFile; fileRef = DC46BAEF26CACCF700E760A6 /* KotlinPublishers.swift */; };
		DCEB2796282D7AAB0096B87E /* KotlinTypes.swift in Sources */ = {isa = PBXBuildFile; fileRef = DC74174A270F332700F7E3E3 /* KotlinTypes.swift */; };
		DCEB2797282D7ADC0096B87E /* KotlinFlow.swift in Sources */ = {isa = PBXBuildFile; fileRef = DC46BAEE26CACCF700E760A6 /* KotlinFlow.swift */; };
		DCEB2798282D7B070096B87E /* KotlinExtensions+Other.swift in Sources */ = {isa = PBXBuildFile; fileRef = DC46BAED26CACCF700E760A6 /* KotlinExtensions+Other.swift */; };
		DCEB2799282D7B260096B87E /* KotlinExtensions+Conversion.swift in Sources */ = {isa = PBXBuildFile; fileRef = DC46BAF126CACCF700E760A6 /* KotlinExtensions+Conversion.swift */; };
		DCEC6A1827A82A98002C20BA /* ImagePicker.swift in Sources */ = {isa = PBXBuildFile; fileRef = DCEC6A1727A82A98002C20BA /* ImagePicker.swift */; };
		DCED09D42625DBC4005D5EE2 /* AnimationCompletion.swift in Sources */ = {isa = PBXBuildFile; fileRef = DCED09D32625DBC4005D5EE2 /* AnimationCompletion.swift */; };
		DCEE3E542931446A00EB4DFF /* Collections+AsInt.swift in Sources */ = {isa = PBXBuildFile; fileRef = DCEE3E532931446A00EB4DFF /* Collections+AsInt.swift */; };
		DCEE8998288605FD00FE42DD /* PaymentCell.swift in Sources */ = {isa = PBXBuildFile; fileRef = DCEE8997288605FD00FE42DD /* PaymentCell.swift */; };
		DCEFD922276A796800001767 /* SyncManager.swift in Sources */ = {isa = PBXBuildFile; fileRef = DCEFD921276A796800001767 /* SyncManager.swift */; };
		DCF9CFD52862656E001AD33F /* Asserts.swift in Sources */ = {isa = PBXBuildFile; fileRef = DCFC72032862237400D6B293 /* Asserts.swift */; };
		DCFA8759260E6F2E00AE8953 /* IntroView.swift in Sources */ = {isa = PBXBuildFile; fileRef = DCFA8758260E6F2E00AE8953 /* IntroView.swift */; };
		DCFA876D260E91E600AE8953 /* IntroContainer.swift in Sources */ = {isa = PBXBuildFile; fileRef = DCFA876C260E91E600AE8953 /* IntroContainer.swift */; };
		DCFC72042862237400D6B293 /* Asserts.swift in Sources */ = {isa = PBXBuildFile; fileRef = DCFC72032862237400D6B293 /* Asserts.swift */; };
		DCFD079126D84A380020DD8E /* HorizontalActivity.swift in Sources */ = {isa = PBXBuildFile; fileRef = DCFD079026D84A380020DD8E /* HorizontalActivity.swift */; };
		F4AED297257A50CD009485C1 /* LogsConfigurationViewerView.swift in Sources */ = {isa = PBXBuildFile; fileRef = F4AED295257A50CD009485C1 /* LogsConfigurationViewerView.swift */; };
		F4AED298257A50CD009485C1 /* LogsConfigurationView.swift in Sources */ = {isa = PBXBuildFile; fileRef = F4AED296257A50CD009485C1 /* LogsConfigurationView.swift */; };
/* End PBXBuildFile section */

/* Begin PBXContainerItemProxy section */
		7555FF92242A565B00829871 /* PBXContainerItemProxy */ = {
			isa = PBXContainerItemProxy;
			containerPortal = 7555FF73242A565900829871 /* Project object */;
			proxyType = 1;
			remoteGlobalIDString = 7555FF7A242A565900829871;
			remoteInfo = "phoenix-ios";
		};
		7555FF9D242A565B00829871 /* PBXContainerItemProxy */ = {
			isa = PBXContainerItemProxy;
			containerPortal = 7555FF73242A565900829871 /* Project object */;
			proxyType = 1;
			remoteGlobalIDString = 7555FF7A242A565900829871;
			remoteInfo = "phoenix-ios";
		};
		DC641C682820786600862DCD /* PBXContainerItemProxy */ = {
			isa = PBXContainerItemProxy;
			containerPortal = 7555FF73242A565900829871 /* Project object */;
			proxyType = 1;
			remoteGlobalIDString = DCB0DB82255AE42F005B29C8;
			remoteInfo = "phoenix-ios-framework";
		};
		DCB0DBAF255AEE0E005B29C8 /* PBXContainerItemProxy */ = {
			isa = PBXContainerItemProxy;
			containerPortal = 7555FF73242A565900829871 /* Project object */;
			proxyType = 1;
			remoteGlobalIDString = DCB0DB82255AE42F005B29C8;
			remoteInfo = "phoenix-ios-framework";
		};
		DCB511CC281AED58001BC525 /* PBXContainerItemProxy */ = {
			isa = PBXContainerItemProxy;
			containerPortal = 7555FF73242A565900829871 /* Project object */;
			proxyType = 1;
			remoteGlobalIDString = DCB511C6281AED58001BC525;
			remoteInfo = "phoenix-notifySrvExt";
		};
/* End PBXContainerItemProxy section */

/* Begin PBXCopyFilesBuildPhase section */
		DCB511B0281AECF8001BC525 /* Embed Foundation Extensions */ = {
			isa = PBXCopyFilesBuildPhase;
			buildActionMask = 2147483647;
			dstPath = "";
			dstSubfolderSpec = 13;
			files = (
				DCB511CE281AED58001BC525 /* phoenix-notifySrvExt.appex in Embed Foundation Extensions */,
			);
			name = "Embed Foundation Extensions";
			runOnlyForDeploymentPostprocessing = 0;
		};
		F43B86AD24A49FA7004C1291 /* Embed Frameworks */ = {
			isa = PBXCopyFilesBuildPhase;
			buildActionMask = 2147483647;
			dstPath = "";
			dstSubfolderSpec = 10;
			files = (
				DCB0DBB1255AEE22005B29C8 /* PhoenixShared.framework in Embed Frameworks */,
			);
			name = "Embed Frameworks";
			runOnlyForDeploymentPostprocessing = 0;
		};
/* End PBXCopyFilesBuildPhase section */

/* Begin PBXFileReference section */
		53BEF4DAE061532668494988 /* PaymentView.swift */ = {isa = PBXFileReference; fileEncoding = 4; lastKnownFileType = sourcecode.swift; path = PaymentView.swift; sourceTree = "<group>"; };
		53BEF60DF224046E5DE0FDCC /* publishers.swift */ = {isa = PBXFileReference; fileEncoding = 4; lastKnownFileType = sourcecode.swift; path = publishers.swift; sourceTree = "<group>"; };
		53BEF648B3A03C66B611BC06 /* ChannelsConfigurationView.swift */ = {isa = PBXFileReference; fileEncoding = 4; lastKnownFileType = sourcecode.swift; path = ChannelsConfigurationView.swift; sourceTree = "<group>"; };
		53BEF8EAA43946FC1C7A6E7E /* shapes.swift */ = {isa = PBXFileReference; fileEncoding = 4; lastKnownFileType = sourcecode.swift; path = shapes.swift; sourceTree = "<group>"; };
		53BEFA112E0701FFD6B84217 /* AppColors.swift */ = {isa = PBXFileReference; fileEncoding = 4; lastKnownFileType = sourcecode.swift; path = AppColors.swift; sourceTree = "<group>"; };
		53BEFBC93C11EF306B9EB33A /* ReceiveView.swift */ = {isa = PBXFileReference; fileEncoding = 4; lastKnownFileType = sourcecode.swift; path = ReceiveView.swift; sourceTree = "<group>"; };
		53BEFCB8A24A5FAA785AFD03 /* SendView.swift */ = {isa = PBXFileReference; fileEncoding = 4; lastKnownFileType = sourcecode.swift; path = SendView.swift; sourceTree = "<group>"; };
		53BEFE171C182513A5762686 /* HomeView.swift */ = {isa = PBXFileReference; fileEncoding = 4; lastKnownFileType = sourcecode.swift; path = HomeView.swift; sourceTree = "<group>"; };
		53BEFFB3CB63090BBCFF6A36 /* ui.swift */ = {isa = PBXFileReference; fileEncoding = 4; lastKnownFileType = sourcecode.swift; path = ui.swift; sourceTree = "<group>"; };
		7555FF7B242A565900829871 /* Phoenix.app */ = {isa = PBXFileReference; explicitFileType = wrapper.application; includeInIndex = 0; path = Phoenix.app; sourceTree = BUILT_PRODUCTS_DIR; };
		7555FF7E242A565900829871 /* AppDelegate.swift */ = {isa = PBXFileReference; lastKnownFileType = sourcecode.swift; path = AppDelegate.swift; sourceTree = "<group>"; };
		7555FF80242A565900829871 /* SceneDelegate.swift */ = {isa = PBXFileReference; lastKnownFileType = sourcecode.swift; path = SceneDelegate.swift; sourceTree = "<group>"; };
		7555FF82242A565900829871 /* ContentView.swift */ = {isa = PBXFileReference; lastKnownFileType = sourcecode.swift; path = ContentView.swift; sourceTree = "<group>"; };
		7555FF84242A565B00829871 /* Assets.xcassets */ = {isa = PBXFileReference; lastKnownFileType = folder.assetcatalog; path = Assets.xcassets; sourceTree = "<group>"; };
		7555FF87242A565B00829871 /* Preview Assets.xcassets */ = {isa = PBXFileReference; lastKnownFileType = folder.assetcatalog; path = "Preview Assets.xcassets"; sourceTree = "<group>"; };
		7555FF8A242A565B00829871 /* Base */ = {isa = PBXFileReference; lastKnownFileType = file.storyboard; name = Base; path = Base.lproj/LaunchScreen.storyboard; sourceTree = "<group>"; };
		7555FF8C242A565B00829871 /* Info.plist */ = {isa = PBXFileReference; lastKnownFileType = text.plist.xml; path = Info.plist; sourceTree = "<group>"; };
		7555FF91242A565B00829871 /* phoenix-iosTests.xctest */ = {isa = PBXFileReference; explicitFileType = wrapper.cfbundle; includeInIndex = 0; path = "phoenix-iosTests.xctest"; sourceTree = BUILT_PRODUCTS_DIR; };
		7555FF97242A565B00829871 /* Info.plist */ = {isa = PBXFileReference; lastKnownFileType = text.plist.xml; path = Info.plist; sourceTree = "<group>"; };
		7555FF9C242A565B00829871 /* phoenix-iosUITests.xctest */ = {isa = PBXFileReference; explicitFileType = wrapper.cfbundle; includeInIndex = 0; path = "phoenix-iosUITests.xctest"; sourceTree = BUILT_PRODUCTS_DIR; };
		7555FFA0242A565B00829871 /* phoenix-iosUITests.swift */ = {isa = PBXFileReference; lastKnownFileType = sourcecode.swift; path = "phoenix-iosUITests.swift"; sourceTree = "<group>"; };
		7555FFA2242A565B00829871 /* Info.plist */ = {isa = PBXFileReference; lastKnownFileType = text.plist.xml; path = Info.plist; sourceTree = "<group>"; };
		967728A5267D16B00072C5F0 /* fr */ = {isa = PBXFileReference; lastKnownFileType = text.plist.strings; name = fr; path = fr.lproj/InfoPlist.strings; sourceTree = "<group>"; };
		967728A6267D16B00072C5F0 /* fr */ = {isa = PBXFileReference; lastKnownFileType = text.plist.strings; name = fr; path = fr.lproj/Localizable.strings; sourceTree = "<group>"; };
		96F5FBE627AD7A6A00EF5DFC /* fr */ = {isa = PBXFileReference; lastKnownFileType = text.plist.strings; name = fr; path = fr.lproj/Currencies.strings; sourceTree = "<group>"; };
		C8D7A1F8A123C59199C182C2 /* ElectrumConfigurationView.swift */ = {isa = PBXFileReference; fileEncoding = 4; lastKnownFileType = sourcecode.swift; path = ElectrumConfigurationView.swift; sourceTree = "<group>"; };
		C8D7A209301A31C14A982ECD /* InitializationView.swift */ = {isa = PBXFileReference; fileEncoding = 4; lastKnownFileType = sourcecode.swift; path = InitializationView.swift; sourceTree = "<group>"; };
		C8D7A2327BC90150A3E1493D /* AboutView.swift */ = {isa = PBXFileReference; fileEncoding = 4; lastKnownFileType = sourcecode.swift; path = AboutView.swift; sourceTree = "<group>"; };
		C8D7A2BD01ADA0DE6034AE0F /* TorConfigurationView.swift */ = {isa = PBXFileReference; fileEncoding = 4; lastKnownFileType = sourcecode.swift; path = TorConfigurationView.swift; sourceTree = "<group>"; };
		C8D7A44147508AA19378B739 /* ManualRestoreView.swift */ = {isa = PBXFileReference; fileEncoding = 4; lastKnownFileType = sourcecode.swift; path = ManualRestoreView.swift; sourceTree = "<group>"; };
		C8D7A607F036B3184C3D6EED /* QRCodeScanner.swift */ = {isa = PBXFileReference; fileEncoding = 4; lastKnownFileType = sourcecode.swift; path = QRCodeScanner.swift; sourceTree = "<group>"; };
		C8D7A986A61CCD64FA661B88 /* DisplayConfigurationView.swift */ = {isa = PBXFileReference; fileEncoding = 4; lastKnownFileType = sourcecode.swift; path = DisplayConfigurationView.swift; sourceTree = "<group>"; };
		C8D7AFF1A7C09789C6CF2D06 /* ConfigurationView.swift */ = {isa = PBXFileReference; fileEncoding = 4; lastKnownFileType = sourcecode.swift; path = ConfigurationView.swift; sourceTree = "<group>"; };
		DC0732EB263CA6C3004CB88D /* PaymentOptionsView.swift */ = {isa = PBXFileReference; lastKnownFileType = sourcecode.swift; path = PaymentOptionsView.swift; sourceTree = "<group>"; };
		DC08A51727FB39530041603B /* AnimatedChevron.swift */ = {isa = PBXFileReference; lastKnownFileType = sourcecode.swift; path = AnimatedChevron.swift; sourceTree = "<group>"; };
		DC08A51927FB6C5F0041603B /* TopTab.swift */ = {isa = PBXFileReference; lastKnownFileType = sourcecode.swift; path = TopTab.swift; sourceTree = "<group>"; };
		DC09085725B5E43900A46136 /* String+VersionComparison.swift */ = {isa = PBXFileReference; lastKnownFileType = sourcecode.swift; path = "String+VersionComparison.swift"; sourceTree = "<group>"; };
		DC09086225B626B300A46136 /* AppStatusPopover.swift */ = {isa = PBXFileReference; lastKnownFileType = sourcecode.swift; path = AppStatusPopover.swift; sourceTree = "<group>"; };
		DC0994AF263A074C003031CA /* InfoGrid.swift */ = {isa = PBXFileReference; lastKnownFileType = sourcecode.swift; path = InfoGrid.swift; sourceTree = "<group>"; };
		DC0D2EA42939269800284608 /* KotlinExtensions+CloudKit.swift */ = {isa = PBXFileReference; lastKnownFileType = sourcecode.swift; path = "KotlinExtensions+CloudKit.swift"; sourceTree = "<group>"; };
		DC0D2EA62939273B00284608 /* KotlinExtensions+Payments.swift */ = {isa = PBXFileReference; lastKnownFileType = sourcecode.swift; path = "KotlinExtensions+Payments.swift"; sourceTree = "<group>"; };
		DC0E31B626EF85B4002071C6 /* cs */ = {isa = PBXFileReference; lastKnownFileType = text.plist.strings; name = cs; path = cs.lproj/Localizable.strings; sourceTree = "<group>"; };
		DC0E31B726EF85B4002071C6 /* cs */ = {isa = PBXFileReference; lastKnownFileType = text.plist.strings; name = cs; path = cs.lproj/InfoPlist.strings; sourceTree = "<group>"; };
		DC0E31B826EF85B4002071C6 /* cs */ = {isa = PBXFileReference; lastKnownFileType = text.html; name = cs; path = cs.lproj/about.html; sourceTree = "<group>"; };
		DC0E31BA26EFDED4002071C6 /* VSlider.swift */ = {isa = PBXFileReference; fileEncoding = 4; lastKnownFileType = sourcecode.swift; path = VSlider.swift; sourceTree = "<group>"; };
		DC118BF727B44E6E0080BBAC /* LoginView.swift */ = {isa = PBXFileReference; lastKnownFileType = sourcecode.swift; path = LoginView.swift; sourceTree = "<group>"; };
		DC118BF927B44F840080BBAC /* PriceSliderSheet.swift */ = {isa = PBXFileReference; lastKnownFileType = sourcecode.swift; path = PriceSliderSheet.swift; sourceTree = "<group>"; };
		DC118BFB27B4504B0080BBAC /* ScanView.swift */ = {isa = PBXFileReference; lastKnownFileType = sourcecode.swift; path = ScanView.swift; sourceTree = "<group>"; };
		DC118BFD27B451890080BBAC /* MetadataSheet.swift */ = {isa = PBXFileReference; lastKnownFileType = sourcecode.swift; path = MetadataSheet.swift; sourceTree = "<group>"; };
		DC118BFF27B4523B0080BBAC /* CommentSheet.swift */ = {isa = PBXFileReference; lastKnownFileType = sourcecode.swift; path = CommentSheet.swift; sourceTree = "<group>"; };
		DC118C0127B453110080BBAC /* PaymentRequestedView.swift */ = {isa = PBXFileReference; lastKnownFileType = sourcecode.swift; path = PaymentRequestedView.swift; sourceTree = "<group>"; };
		DC118C0327B454720080BBAC /* PaymentInFlightView.swift */ = {isa = PBXFileReference; lastKnownFileType = sourcecode.swift; path = PaymentInFlightView.swift; sourceTree = "<group>"; };
		DC118C0527B4557D0080BBAC /* ValidateView.swift */ = {isa = PBXFileReference; lastKnownFileType = sourcecode.swift; path = ValidateView.swift; sourceTree = "<group>"; };
		DC118C0727B457520080BBAC /* FetchActivityNotice.swift */ = {isa = PBXFileReference; lastKnownFileType = sourcecode.swift; path = FetchActivityNotice.swift; sourceTree = "<group>"; };
		DC118C0927B457F70080BBAC /* LnurlFlowErrorNotice.swift */ = {isa = PBXFileReference; lastKnownFileType = sourcecode.swift; path = LnurlFlowErrorNotice.swift; sourceTree = "<group>"; };
		DC118C0B27B561210080BBAC /* CurrencyAmount.swift */ = {isa = PBXFileReference; lastKnownFileType = sourcecode.swift; path = CurrencyAmount.swift; sourceTree = "<group>"; };
		DC142134261E72320075857A /* AboutHTML.swift */ = {isa = PBXFileReference; lastKnownFileType = sourcecode.swift; path = AboutHTML.swift; sourceTree = "<group>"; };
		DC14213F261E72E40075857A /* AnyHTML.swift */ = {isa = PBXFileReference; lastKnownFileType = sourcecode.swift; path = AnyHTML.swift; sourceTree = "<group>"; };
		DC16965E27FE0FAC003DE1DD /* KotlinExtensions+Currency.swift */ = {isa = PBXFileReference; lastKnownFileType = sourcecode.swift; path = "KotlinExtensions+Currency.swift"; sourceTree = "<group>"; };
		DC1706D826A71D8E00BAFCD0 /* UnlockErrorView.swift */ = {isa = PBXFileReference; lastKnownFileType = sourcecode.swift; path = UnlockErrorView.swift; sourceTree = "<group>"; };
		DC175C1B28F008AE0086B9A6 /* WalletReset.swift */ = {isa = PBXFileReference; lastKnownFileType = sourcecode.swift; path = WalletReset.swift; sourceTree = "<group>"; };
		DC18C417256FE22300A2D083 /* Prefs.swift */ = {isa = PBXFileReference; lastKnownFileType = sourcecode.swift; path = Prefs.swift; sourceTree = "<group>"; };
		DC18C41C256FF91100A2D083 /* Utils.swift */ = {isa = PBXFileReference; lastKnownFileType = sourcecode.swift; path = Utils.swift; sourceTree = "<group>"; };
		DC1D2B4A2593EB850036AD38 /* Currency.swift */ = {isa = PBXFileReference; lastKnownFileType = sourcecode.swift; path = Currency.swift; sourceTree = "<group>"; };
		DC1D2B4F2594CE900036AD38 /* FormattedAmount.swift */ = {isa = PBXFileReference; lastKnownFileType = sourcecode.swift; path = FormattedAmount.swift; sourceTree = "<group>"; };
		DC27E4C12791C00F00C777CC /* PrivacyView.swift */ = {isa = PBXFileReference; lastKnownFileType = sourcecode.swift; path = PrivacyView.swift; sourceTree = "<group>"; };
		DC27E4C32791C58C00C777CC /* PaymentsBackupView.swift */ = {isa = PBXFileReference; lastKnownFileType = sourcecode.swift; path = PaymentsBackupView.swift; sourceTree = "<group>"; };
		DC27E4C92791D17A00C777CC /* RecoveryPhraseView.swift */ = {isa = PBXFileReference; fileEncoding = 4; lastKnownFileType = sourcecode.swift; path = RecoveryPhraseView.swift; sourceTree = "<group>"; };
		DC27E4CA2791D17A00C777CC /* CloudBackupView.swift */ = {isa = PBXFileReference; fileEncoding = 4; lastKnownFileType = sourcecode.swift; path = CloudBackupView.swift; sourceTree = "<group>"; };
		DC27E4CE2792079500C777CC /* CenterTopLineAlignment.swift */ = {isa = PBXFileReference; lastKnownFileType = sourcecode.swift; path = CenterTopLineAlignment.swift; sourceTree = "<group>"; };
		DC27E4D0279753EC00C777CC /* TextFieldNumberParser.swift */ = {isa = PBXFileReference; lastKnownFileType = sourcecode.swift; path = TextFieldNumberParser.swift; sourceTree = "<group>"; };
		DC2CE54C28A3D2F50070A2E1 /* TruncatableView.swift */ = {isa = PBXFileReference; lastKnownFileType = sourcecode.swift; path = TruncatableView.swift; sourceTree = "<group>"; };
		DC2CE54F28A52AD90070A2E1 /* RecentPaymentsOption.swift */ = {isa = PBXFileReference; fileEncoding = 4; lastKnownFileType = sourcecode.swift; path = RecentPaymentsOption.swift; sourceTree = "<group>"; };
		DC2CFA92273C7874007AACB9 /* es */ = {isa = PBXFileReference; lastKnownFileType = text.plist.strings; name = es; path = es.lproj/Currencies.strings; sourceTree = "<group>"; };
		DC2F431327B6972C0006FCC4 /* SwapInView.swift */ = {isa = PBXFileReference; lastKnownFileType = sourcecode.swift; path = SwapInView.swift; sourceTree = "<group>"; };
		DC2F431527B6983B0006FCC4 /* CopyOptionsSheet.swift */ = {isa = PBXFileReference; lastKnownFileType = sourcecode.swift; path = CopyOptionsSheet.swift; sourceTree = "<group>"; };
		DC2F431727B698E20006FCC4 /* ShareOptionsSheet.swift */ = {isa = PBXFileReference; lastKnownFileType = sourcecode.swift; path = ShareOptionsSheet.swift; sourceTree = "<group>"; };
		DC2F431927B699800006FCC4 /* ModifyInvoiceSheet.swift */ = {isa = PBXFileReference; lastKnownFileType = sourcecode.swift; path = ModifyInvoiceSheet.swift; sourceTree = "<group>"; };
		DC2F431B27B69BB20006FCC4 /* ReceiveLightningView.swift */ = {isa = PBXFileReference; lastKnownFileType = sourcecode.swift; path = ReceiveLightningView.swift; sourceTree = "<group>"; };
		DC2F431D27B69DD30006FCC4 /* NotificationsDisabledPopover.swift */ = {isa = PBXFileReference; lastKnownFileType = sourcecode.swift; path = NotificationsDisabledPopover.swift; sourceTree = "<group>"; };
		DC2F431F27B69F320006FCC4 /* BgAppRefreshDisabledPopover.swift */ = {isa = PBXFileReference; lastKnownFileType = sourcecode.swift; path = BgAppRefreshDisabledPopover.swift; sourceTree = "<group>"; };
		DC2F432127B69FAA0006FCC4 /* SwapInDisabledPopover.swift */ = {isa = PBXFileReference; lastKnownFileType = sourcecode.swift; path = SwapInDisabledPopover.swift; sourceTree = "<group>"; };
		DC2F432327B6A0240006FCC4 /* RequestPushPermissionPopover.swift */ = {isa = PBXFileReference; lastKnownFileType = sourcecode.swift; path = RequestPushPermissionPopover.swift; sourceTree = "<group>"; };
		DC33369726BAF721000E3F49 /* ShortSheet.swift */ = {isa = PBXFileReference; lastKnownFileType = sourcecode.swift; path = ShortSheet.swift; sourceTree = "<group>"; };
		DC384D7C265BE41900131772 /* fr */ = {isa = PBXFileReference; lastKnownFileType = text.html; name = fr; path = fr.lproj/about.html; sourceTree = "<group>"; };
		DC384D7E265BF36600131772 /* StyledString.swift */ = {isa = PBXFileReference; lastKnownFileType = sourcecode.swift; path = StyledString.swift; sourceTree = "<group>"; };
		DC384D80265C12B700131772 /* Cache.swift */ = {isa = PBXFileReference; fileEncoding = 4; lastKnownFileType = sourcecode.swift; path = Cache.swift; sourceTree = "<group>"; };
		DC384D82265C32F100131772 /* TextField+Verbatim.swift */ = {isa = PBXFileReference; lastKnownFileType = sourcecode.swift; path = "TextField+Verbatim.swift"; sourceTree = "<group>"; };
		DC39D4E6286BB2120030F18D /* PaymentLayerChoice.swift */ = {isa = PBXFileReference; lastKnownFileType = sourcecode.swift; path = PaymentLayerChoice.swift; sourceTree = "<group>"; };
		DC39D4EE287497440030F18D /* SmartModal.swift */ = {isa = PBXFileReference; lastKnownFileType = sourcecode.swift; path = SmartModal.swift; sourceTree = "<group>"; };
		DC39D4F02874DDF40030F18D /* View+If.swift */ = {isa = PBXFileReference; lastKnownFileType = sourcecode.swift; path = "View+If.swift"; sourceTree = "<group>"; };
		DC422F3229392ABD00E72253 /* Date+Format.swift */ = {isa = PBXFileReference; fileEncoding = 4; lastKnownFileType = sourcecode.swift; path = "Date+Format.swift"; sourceTree = "<group>"; };
		DC422F3429392B0500E72253 /* Int+ToDate.swift */ = {isa = PBXFileReference; fileEncoding = 4; lastKnownFileType = sourcecode.swift; path = "Int+ToDate.swift"; sourceTree = "<group>"; };
		DC46BAED26CACCF700E760A6 /* KotlinExtensions+Other.swift */ = {isa = PBXFileReference; fileEncoding = 4; lastKnownFileType = sourcecode.swift; path = "KotlinExtensions+Other.swift"; sourceTree = "<group>"; };
		DC46BAEE26CACCF700E760A6 /* KotlinFlow.swift */ = {isa = PBXFileReference; fileEncoding = 4; lastKnownFileType = sourcecode.swift; path = KotlinFlow.swift; sourceTree = "<group>"; };
		DC46BAEF26CACCF700E760A6 /* KotlinPublishers.swift */ = {isa = PBXFileReference; fileEncoding = 4; lastKnownFileType = sourcecode.swift; path = KotlinPublishers.swift; sourceTree = "<group>"; };
		DC46BAF026CACCF700E760A6 /* KotlinFutures.swift */ = {isa = PBXFileReference; fileEncoding = 4; lastKnownFileType = sourcecode.swift; path = KotlinFutures.swift; sourceTree = "<group>"; };
		DC46BAF126CACCF700E760A6 /* KotlinExtensions+Conversion.swift */ = {isa = PBXFileReference; fileEncoding = 4; lastKnownFileType = sourcecode.swift; path = "KotlinExtensions+Conversion.swift"; sourceTree = "<group>"; };
		DC46BAF226CACCF700E760A6 /* KotlinAssociatedObject.swift */ = {isa = PBXFileReference; fileEncoding = 4; lastKnownFileType = sourcecode.swift; path = KotlinAssociatedObject.swift; sourceTree = "<group>"; };
		DC46CB1128D9AAB000C4EAC7 /* LockState.swift */ = {isa = PBXFileReference; lastKnownFileType = sourcecode.swift; path = LockState.swift; sourceTree = "<group>"; };
		DC46CB1528D9F30500C4EAC7 /* LoadingView.swift */ = {isa = PBXFileReference; lastKnownFileType = sourcecode.swift; path = LoadingView.swift; sourceTree = "<group>"; };
		DC48D2C32593DE30008D138C /* TextFieldCurrencyStyler.swift */ = {isa = PBXFileReference; lastKnownFileType = sourcecode.swift; path = TextFieldCurrencyStyler.swift; sourceTree = "<group>"; };
		DC49DA8D258BB882005BC4BC /* ScaledButtonStyle.swift */ = {isa = PBXFileReference; lastKnownFileType = sourcecode.swift; path = ScaledButtonStyle.swift; sourceTree = "<group>"; };
		DC59377027516296003B4B53 /* Sequence+Sum.swift */ = {isa = PBXFileReference; lastKnownFileType = sourcecode.swift; path = "Sequence+Sum.swift"; sourceTree = "<group>"; };
		DC5AF4532677BBF7003C911B /* es */ = {isa = PBXFileReference; lastKnownFileType = text.plist.strings; name = es; path = es.lproj/InfoPlist.strings; sourceTree = "<group>"; };
		DC5AF4562677BBF7003C911B /* es */ = {isa = PBXFileReference; lastKnownFileType = text.plist.strings; name = es; path = es.lproj/Localizable.strings; sourceTree = "<group>"; };
		DC5CA4EC28F83C3B0048A737 /* DrainWalletView.swift */ = {isa = PBXFileReference; lastKnownFileType = sourcecode.swift; path = DrainWalletView.swift; sourceTree = "<group>"; };
		DC5CA4EE28F842F10048A737 /* MVI+Extensions.swift */ = {isa = PBXFileReference; lastKnownFileType = sourcecode.swift; path = "MVI+Extensions.swift"; sourceTree = "<group>"; };
		DC5EE4C827679C6300A3035C /* RestoreView.swift */ = {isa = PBXFileReference; lastKnownFileType = sourcecode.swift; path = RestoreView.swift; sourceTree = "<group>"; };
		DC5F1C4728DDA539007A55ED /* DrainWalletView_Confirm.swift */ = {isa = PBXFileReference; lastKnownFileType = sourcecode.swift; path = DrainWalletView_Confirm.swift; sourceTree = "<group>"; };
		DC5F1C4928DDAA49007A55ED /* ResetWalletView_Confirm.swift */ = {isa = PBXFileReference; lastKnownFileType = sourcecode.swift; path = ResetWalletView_Confirm.swift; sourceTree = "<group>"; };
		DC5F1C4B28DDF702007A55ED /* DrainWalletView_Action.swift */ = {isa = PBXFileReference; lastKnownFileType = sourcecode.swift; path = DrainWalletView_Action.swift; sourceTree = "<group>"; };
		DC641C6A2820803100862DCD /* PhoenixManager.swift */ = {isa = PBXFileReference; lastKnownFileType = sourcecode.swift; path = PhoenixManager.swift; sourceTree = "<group>"; };
		DC641C6C2820826000862DCD /* AppMigration.swift */ = {isa = PBXFileReference; lastKnownFileType = sourcecode.swift; path = AppMigration.swift; sourceTree = "<group>"; };
		DC641C6E282085F500862DCD /* phoenix-notifySrvExt.entitlements */ = {isa = PBXFileReference; lastKnownFileType = text.plist.entitlements; path = "phoenix-notifySrvExt.entitlements"; sourceTree = "<group>"; };
		DC641C702820889C00862DCD /* GroupPrefs.swift */ = {isa = PBXFileReference; lastKnownFileType = sourcecode.swift; path = GroupPrefs.swift; sourceTree = "<group>"; };
		DC641C7D2821744000862DCD /* Currency+CurrencyPrefs.swift */ = {isa = PBXFileReference; lastKnownFileType = sourcecode.swift; path = "Currency+CurrencyPrefs.swift"; sourceTree = "<group>"; };
		DC641C7F2821767D00862DCD /* Prefs+BackupTransactions.swift */ = {isa = PBXFileReference; lastKnownFileType = sourcecode.swift; path = "Prefs+BackupTransactions.swift"; sourceTree = "<group>"; };
		DC641C81282188E700862DCD /* Utils+CurrencyPrefs.swift */ = {isa = PBXFileReference; lastKnownFileType = sourcecode.swift; path = "Utils+CurrencyPrefs.swift"; sourceTree = "<group>"; };
		DC65D86328E2F7D700686355 /* ResetWalletView_Action.swift */ = {isa = PBXFileReference; lastKnownFileType = sourcecode.swift; path = ResetWalletView_Action.swift; sourceTree = "<group>"; };
		DC67654D25655D93004D4263 /* Colors.xcassets */ = {isa = PBXFileReference; lastKnownFileType = folder.assetcatalog; path = Colors.xcassets; sourceTree = "<group>"; };
		DC67E40A27F3798600496C04 /* AnimatedMenu.swift */ = {isa = PBXFileReference; lastKnownFileType = sourcecode.swift; path = AnimatedMenu.swift; sourceTree = "<group>"; };
		DC682FE7258175CE00CA1114 /* Popover.swift */ = {isa = PBXFileReference; lastKnownFileType = sourcecode.swift; path = Popover.swift; sourceTree = "<group>"; };
		DC6CF35A2938F32E001837EE /* ListBackgroundColor.swift */ = {isa = PBXFileReference; lastKnownFileType = sourcecode.swift; path = ListBackgroundColor.swift; sourceTree = "<group>"; };
		DC71E72F2723240E0063613D /* KotlinObservables.swift */ = {isa = PBXFileReference; lastKnownFileType = sourcecode.swift; path = KotlinObservables.swift; sourceTree = "<group>"; };
		DC71E7322728645B0063613D /* CurrencyConverterView.swift */ = {isa = PBXFileReference; lastKnownFileType = sourcecode.swift; path = CurrencyConverterView.swift; sourceTree = "<group>"; };
		DC71E7342728A5720063613D /* KotlinIdentifiable.swift */ = {isa = PBXFileReference; lastKnownFileType = sourcecode.swift; path = KotlinIdentifiable.swift; sourceTree = "<group>"; };
		DC72C2B925A3A450008A927A /* Phoenix.entitlements */ = {isa = PBXFileReference; lastKnownFileType = text.plist.entitlements; path = Phoenix.entitlements; sourceTree = "<group>"; };
		DC72C2F025A3CBD6008A927A /* GoogleService-Info.plist */ = {isa = PBXFileReference; fileEncoding = 4; lastKnownFileType = text.plist.xml; path = "GoogleService-Info.plist"; sourceTree = "<group>"; };
		DC72C33325A51AAC008A927A /* CurrencyPrefs.swift */ = {isa = PBXFileReference; lastKnownFileType = sourcecode.swift; path = CurrencyPrefs.swift; sourceTree = "<group>"; };
		DC72C33825A663CA008A927A /* QRCode.swift */ = {isa = PBXFileReference; lastKnownFileType = sourcecode.swift; path = QRCode.swift; sourceTree = "<group>"; };
		DC74174A270F332700F7E3E3 /* KotlinTypes.swift */ = {isa = PBXFileReference; lastKnownFileType = sourcecode.swift; path = KotlinTypes.swift; sourceTree = "<group>"; };
		DC74174C270F455D00F7E3E3 /* AES256.swift */ = {isa = PBXFileReference; lastKnownFileType = sourcecode.swift; path = AES256.swift; sourceTree = "<group>"; };
		DC81B79E25BF2AA200F5A52C /* MVI.swift */ = {isa = PBXFileReference; fileEncoding = 4; lastKnownFileType = sourcecode.swift; path = MVI.swift; sourceTree = "<group>"; };
		DC87806E292D69C90061715B /* IncomingDepositPopover.swift */ = {isa = PBXFileReference; lastKnownFileType = sourcecode.swift; path = IncomingDepositPopover.swift; sourceTree = "<group>"; };
		DC89857E25914747007B253F /* UIApplicationState+Phoenix.swift */ = {isa = PBXFileReference; lastKnownFileType = sourcecode.swift; path = "UIApplicationState+Phoenix.swift"; sourceTree = "<group>"; };
		DC9473F9261270B4008D7242 /* MVI+Mock.swift */ = {isa = PBXFileReference; lastKnownFileType = sourcecode.swift; path = "MVI+Mock.swift"; sourceTree = "<group>"; };
		DC9545C329490321008FCEF4 /* NotificationContent.swift */ = {isa = PBXFileReference; lastKnownFileType = sourcecode.swift; path = NotificationContent.swift; sourceTree = "<group>"; };
		DC99E90825B78FA800FB20F7 /* EnabledSecurity.swift */ = {isa = PBXFileReference; lastKnownFileType = sourcecode.swift; path = EnabledSecurity.swift; sourceTree = "<group>"; };
		DC99E93F25BA141000FB20F7 /* LocalWebView.swift */ = {isa = PBXFileReference; lastKnownFileType = sourcecode.swift; path = LocalWebView.swift; sourceTree = "<group>"; };
		DC99E94925BA258C00FB20F7 /* Base */ = {isa = PBXFileReference; lastKnownFileType = text.html; name = Base; path = Base.lproj/about.html; sourceTree = "<group>"; };
		DC99E95625BA2BA800FB20F7 /* about.css */ = {isa = PBXFileReference; fileEncoding = 4; lastKnownFileType = text.css; path = about.css; sourceTree = "<group>"; };
		DC9B8EE125D72CC200E13818 /* ForceCloseChannelsView.swift */ = {isa = PBXFileReference; lastKnownFileType = sourcecode.swift; path = ForceCloseChannelsView.swift; sourceTree = "<group>"; };
		DCA6DEC52829BDEB0073C658 /* CrossProcessCommunication.swift */ = {isa = PBXFileReference; lastKnownFileType = sourcecode.swift; path = CrossProcessCommunication.swift; sourceTree = "<group>"; };
		DCA6DECB282AAA740073C658 /* SharedSecurity.swift */ = {isa = PBXFileReference; lastKnownFileType = sourcecode.swift; path = SharedSecurity.swift; sourceTree = "<group>"; };
		DCA6DECF282AB7E20073C658 /* KeychainConstants.swift */ = {isa = PBXFileReference; lastKnownFileType = sourcecode.swift; path = KeychainConstants.swift; sourceTree = "<group>"; };
		DCA849DF2813311D000FADE1 /* aes256Tests.swift */ = {isa = PBXFileReference; lastKnownFileType = sourcecode.swift; path = aes256Tests.swift; sourceTree = "<group>"; };
		DCA849E1281333EB000FADE1 /* currencyFormattingTests.swift */ = {isa = PBXFileReference; lastKnownFileType = sourcecode.swift; path = currencyFormattingTests.swift; sourceTree = "<group>"; };
		DCAC5B6F27726FC80077BB98 /* DeepLink.swift */ = {isa = PBXFileReference; lastKnownFileType = sourcecode.swift; path = DeepLink.swift; sourceTree = "<group>"; };
		DCACF6EF2566D0A60009B01E /* Data+Hexadecimal.swift */ = {isa = PBXFileReference; fileEncoding = 4; lastKnownFileType = sourcecode.swift; path = "Data+Hexadecimal.swift"; sourceTree = "<group>"; };
		DCACF6F52566D0BA0009B01E /* KeyStoreError.swift */ = {isa = PBXFileReference; fileEncoding = 4; lastKnownFileType = sourcecode.swift; path = KeyStoreError.swift; sourceTree = "<group>"; };
		DCACF6F62566D0BA0009B01E /* GenericPasswordStore.swift */ = {isa = PBXFileReference; fileEncoding = 4; lastKnownFileType = sourcecode.swift; path = GenericPasswordStore.swift; sourceTree = "<group>"; };
		DCACF6F72566D0BA0009B01E /* AppSecurity.swift */ = {isa = PBXFileReference; fileEncoding = 4; lastKnownFileType = sourcecode.swift; path = AppSecurity.swift; sourceTree = "<group>"; };
		DCACF6F82566D0BA0009B01E /* SecurityFile.swift */ = {isa = PBXFileReference; fileEncoding = 4; lastKnownFileType = sourcecode.swift; path = SecurityFile.swift; sourceTree = "<group>"; };
		DCACF6F92566D0BA0009B01E /* GenericPasswordConvertible.swift */ = {isa = PBXFileReference; fileEncoding = 4; lastKnownFileType = sourcecode.swift; path = GenericPasswordConvertible.swift; sourceTree = "<group>"; };
		DCACF7082566D0F00009B01E /* AppAccessView.swift */ = {isa = PBXFileReference; fileEncoding = 4; lastKnownFileType = sourcecode.swift; path = AppAccessView.swift; sourceTree = "<group>"; };
		DCACF70D256701870009B01E /* LockView.swift */ = {isa = PBXFileReference; lastKnownFileType = sourcecode.swift; path = LockView.swift; sourceTree = "<group>"; };
		DCAE99C12671928500D76E64 /* es */ = {isa = PBXFileReference; lastKnownFileType = text.html; name = es; path = es.lproj/about.html; sourceTree = "<group>"; };
		DCAEF8D8275E69B000015993 /* SyncSeedManager_State.swift */ = {isa = PBXFileReference; lastKnownFileType = sourcecode.swift; path = SyncSeedManager_State.swift; sourceTree = "<group>"; };
		DCAEF8F4276131A600015993 /* CheckboxToggleStyle.swift */ = {isa = PBXFileReference; lastKnownFileType = sourcecode.swift; path = CheckboxToggleStyle.swift; sourceTree = "<group>"; };
		DCAEF8F627628BEB00015993 /* Either.swift */ = {isa = PBXFileReference; lastKnownFileType = sourcecode.swift; path = Either.swift; sourceTree = "<group>"; };
		DCB04684260D162C007FDA37 /* ViewName.swift */ = {isa = PBXFileReference; lastKnownFileType = sourcecode.swift; path = ViewName.swift; sourceTree = "<group>"; };
		DCB0DB83255AE42F005B29C8 /* PhoenixShared.framework */ = {isa = PBXFileReference; explicitFileType = wrapper.framework; includeInIndex = 0; path = PhoenixShared.framework; sourceTree = BUILT_PRODUCTS_DIR; };
		DCB4108629028EF900CE4FF9 /* Prefs+BackupSeed.swift */ = {isa = PBXFileReference; lastKnownFileType = sourcecode.swift; path = "Prefs+BackupSeed.swift"; sourceTree = "<group>"; };
		DCB410882902D5BF00CE4FF9 /* PaymentsSection.swift */ = {isa = PBXFileReference; lastKnownFileType = sourcecode.swift; path = PaymentsSection.swift; sourceTree = "<group>"; };
		DCB493CA269F3B05001B0F09 /* Result+Deugly.swift */ = {isa = PBXFileReference; lastKnownFileType = sourcecode.swift; path = "Result+Deugly.swift"; sourceTree = "<group>"; };
		DCB493CC269F8531001B0F09 /* Int+TimeInterval.swift */ = {isa = PBXFileReference; lastKnownFileType = sourcecode.swift; path = "Int+TimeInterval.swift"; sourceTree = "<group>"; };
		DCB493CE269F859E001B0F09 /* SyncTxManager_State.swift */ = {isa = PBXFileReference; lastKnownFileType = sourcecode.swift; path = SyncTxManager_State.swift; sourceTree = "<group>"; };
		DCB493D0269F890D001B0F09 /* SyncTxManager_PendingSettings.swift */ = {isa = PBXFileReference; lastKnownFileType = sourcecode.swift; path = SyncTxManager_PendingSettings.swift; sourceTree = "<group>"; };
		DCB511C7281AED58001BC525 /* phoenix-notifySrvExt.appex */ = {isa = PBXFileReference; explicitFileType = "wrapper.app-extension"; includeInIndex = 0; path = "phoenix-notifySrvExt.appex"; sourceTree = BUILT_PRODUCTS_DIR; };
		DCB511C9281AED58001BC525 /* NotificationService.swift */ = {isa = PBXFileReference; lastKnownFileType = sourcecode.swift; path = NotificationService.swift; sourceTree = "<group>"; };
		DCB511CB281AED58001BC525 /* Info.plist */ = {isa = PBXFileReference; lastKnownFileType = text.plist.xml; path = Info.plist; sourceTree = "<group>"; };
		DCB5D2DE280879460020B8F5 /* DeviceInfo.swift */ = {isa = PBXFileReference; lastKnownFileType = sourcecode.swift; path = DeviceInfo.swift; sourceTree = "<group>"; };
		DCB8762F2735AA7300657570 /* UserDefaults+Serialization.swift */ = {isa = PBXFileReference; lastKnownFileType = sourcecode.swift; path = "UserDefaults+Serialization.swift"; sourceTree = "<group>"; };
		DCB876312735AAB500657570 /* UserDefaults+Codable.swift */ = {isa = PBXFileReference; lastKnownFileType = sourcecode.swift; path = "UserDefaults+Codable.swift"; sourceTree = "<group>"; };
		DCBA371A2758076F00610EC8 /* SyncSeedManager.swift */ = {isa = PBXFileReference; lastKnownFileType = sourcecode.swift; path = SyncSeedManager.swift; sourceTree = "<group>"; };
		DCC9D999267BD28600EA36DD /* SyncTxManager.swift */ = {isa = PBXFileReference; lastKnownFileType = sourcecode.swift; path = SyncTxManager.swift; sourceTree = "<group>"; };
		DCC9D99B267BEB3D00EA36DD /* CloudKit.framework */ = {isa = PBXFileReference; lastKnownFileType = wrapper.framework; name = CloudKit.framework; path = System/Library/Frameworks/CloudKit.framework; sourceTree = SDKROOT; };
		DCCC7FD426B0A006008ACD9B /* SquareSize.swift */ = {isa = PBXFileReference; lastKnownFileType = sourcecode.swift; path = SquareSize.swift; sourceTree = "<group>"; };
		DCCCEAB428F6DA2A0047871A /* RootView.swift */ = {isa = PBXFileReference; lastKnownFileType = sourcecode.swift; path = RootView.swift; sourceTree = "<group>"; };
		DCCD045C27EE0173007D57A5 /* EditInfoView.swift */ = {isa = PBXFileReference; lastKnownFileType = sourcecode.swift; path = EditInfoView.swift; sourceTree = "<group>"; };
		DCCD045E27EE0301007D57A5 /* SummaryView.swift */ = {isa = PBXFileReference; lastKnownFileType = sourcecode.swift; path = SummaryView.swift; sourceTree = "<group>"; };
		DCCD046027EE045C007D57A5 /* DetailsView.swift */ = {isa = PBXFileReference; lastKnownFileType = sourcecode.swift; path = DetailsView.swift; sourceTree = "<group>"; };
		DCCD046227EE04E1007D57A5 /* WalletPaymentExtensions.swift */ = {isa = PBXFileReference; lastKnownFileType = sourcecode.swift; path = WalletPaymentExtensions.swift; sourceTree = "<group>"; };
		DCD1208628663F4A00EB39C5 /* TransactionsView.swift */ = {isa = PBXFileReference; lastKnownFileType = sourcecode.swift; path = TransactionsView.swift; sourceTree = "<group>"; };
		DCD5FF4226A0D34B009CC666 /* EqualSizes.swift */ = {isa = PBXFileReference; lastKnownFileType = sourcecode.swift; path = EqualSizes.swift; sourceTree = "<group>"; };
		DCD777D126DE9FE800979A12 /* DelayedSave.swift */ = {isa = PBXFileReference; lastKnownFileType = sourcecode.swift; path = DelayedSave.swift; sourceTree = "<group>"; };
		DCD7E0AB28EC32CB009C30E5 /* BusinessManager.swift */ = {isa = PBXFileReference; lastKnownFileType = sourcecode.swift; path = BusinessManager.swift; sourceTree = "<group>"; };
		DCD7E0AE28EC3C0D009C30E5 /* WatchTower.swift */ = {isa = PBXFileReference; lastKnownFileType = sourcecode.swift; path = WatchTower.swift; sourceTree = "<group>"; };
		DCD7E0F028ED89A0009C30E5 /* GlobalEnvironment.swift */ = {isa = PBXFileReference; lastKnownFileType = sourcecode.swift; path = GlobalEnvironment.swift; sourceTree = "<group>"; };
		DCDD9ECA28637242001800A3 /* MainView.swift */ = {isa = PBXFileReference; lastKnownFileType = sourcecode.swift; path = MainView.swift; sourceTree = "<group>"; };
		DCDD9ECD28637474001800A3 /* Orientation.swift */ = {isa = PBXFileReference; lastKnownFileType = sourcecode.swift; path = Orientation.swift; sourceTree = "<group>"; };
		DCDD9ECF286377B7001800A3 /* MainView_Big.swift */ = {isa = PBXFileReference; lastKnownFileType = sourcecode.swift; path = MainView_Big.swift; sourceTree = "<group>"; };
		DCDD9ED1286377C5001800A3 /* MainView_Small.swift */ = {isa = PBXFileReference; lastKnownFileType = sourcecode.swift; path = MainView_Small.swift; sourceTree = "<group>"; };
		DCDD9ED328637EBB001800A3 /* ToolsButton.swift */ = {isa = PBXFileReference; lastKnownFileType = sourcecode.swift; path = ToolsButton.swift; sourceTree = "<group>"; };
		DCDD9ED528637FD7001800A3 /* AppStatusButton.swift */ = {isa = PBXFileReference; lastKnownFileType = sourcecode.swift; path = AppStatusButton.swift; sourceTree = "<group>"; };
		DCE1E5F926418183005465B8 /* Toast.swift */ = {isa = PBXFileReference; lastKnownFileType = sourcecode.swift; path = Toast.swift; sourceTree = "<group>"; };
		DCE6FB8B28D0B5F200054511 /* ResetWalletView.swift */ = {isa = PBXFileReference; lastKnownFileType = sourcecode.swift; path = ResetWalletView.swift; sourceTree = "<group>"; };
		DCE7232D27AD68CD0017CF56 /* SyncTxManager_Actor.swift */ = {isa = PBXFileReference; lastKnownFileType = sourcecode.swift; path = SyncTxManager_Actor.swift; sourceTree = "<group>"; };
		DCE7232F27B167240017CF56 /* SyncSeedManager_Actor.swift */ = {isa = PBXFileReference; lastKnownFileType = sourcecode.swift; path = SyncSeedManager_Actor.swift; sourceTree = "<group>"; };
		DCE77A5527C5240500F0FA24 /* TLSConnectionCheck.swift */ = {isa = PBXFileReference; lastKnownFileType = sourcecode.swift; path = TLSConnectionCheck.swift; sourceTree = "<group>"; };
		DCE77A5727C671D600F0FA24 /* ElectrumAddressSheet.swift */ = {isa = PBXFileReference; lastKnownFileType = sourcecode.swift; path = ElectrumAddressSheet.swift; sourceTree = "<group>"; };
		DCE9F95628412A9D005E03ED /* PaymentSummaryView.swift */ = {isa = PBXFileReference; lastKnownFileType = sourcecode.swift; path = PaymentSummaryView.swift; sourceTree = "<group>"; };
		DCEAE5B62943CC7400320C46 /* RangeSheet.swift */ = {isa = PBXFileReference; lastKnownFileType = sourcecode.swift; path = RangeSheet.swift; sourceTree = "<group>"; };
		DCEAE5B82943D64B00320C46 /* FlowType.swift */ = {isa = PBXFileReference; lastKnownFileType = sourcecode.swift; path = FlowType.swift; sourceTree = "<group>"; };
		DCEC6A1727A82A98002C20BA /* ImagePicker.swift */ = {isa = PBXFileReference; lastKnownFileType = sourcecode.swift; path = ImagePicker.swift; sourceTree = "<group>"; };
		DCED09D32625DBC4005D5EE2 /* AnimationCompletion.swift */ = {isa = PBXFileReference; lastKnownFileType = sourcecode.swift; path = AnimationCompletion.swift; sourceTree = "<group>"; };
		DCEE3E532931446A00EB4DFF /* Collections+AsInt.swift */ = {isa = PBXFileReference; lastKnownFileType = sourcecode.swift; path = "Collections+AsInt.swift"; sourceTree = "<group>"; };
		DCEE8997288605FD00FE42DD /* PaymentCell.swift */ = {isa = PBXFileReference; lastKnownFileType = sourcecode.swift; path = PaymentCell.swift; sourceTree = "<group>"; };
		DCEFD921276A796800001767 /* SyncManager.swift */ = {isa = PBXFileReference; lastKnownFileType = sourcecode.swift; path = SyncManager.swift; sourceTree = "<group>"; };
		DCF9312C279F1A4D00FD7776 /* ar */ = {isa = PBXFileReference; lastKnownFileType = text.plist.strings; name = ar; path = ar.lproj/InfoPlist.strings; sourceTree = "<group>"; };
		DCF9312D279F1A6200FD7776 /* ar */ = {isa = PBXFileReference; lastKnownFileType = text.plist.strings; name = ar; path = ar.lproj/Localizable.strings; sourceTree = "<group>"; };
		DCF9312F279F1BD900FD7776 /* ar */ = {isa = PBXFileReference; lastKnownFileType = text.html; name = ar; path = ar.lproj/about.html; sourceTree = "<group>"; };
		DCFA8758260E6F2E00AE8953 /* IntroView.swift */ = {isa = PBXFileReference; lastKnownFileType = sourcecode.swift; path = IntroView.swift; sourceTree = "<group>"; };
		DCFA876C260E91E600AE8953 /* IntroContainer.swift */ = {isa = PBXFileReference; lastKnownFileType = sourcecode.swift; path = IntroContainer.swift; sourceTree = "<group>"; };
		DCFC72032862237400D6B293 /* Asserts.swift */ = {isa = PBXFileReference; lastKnownFileType = sourcecode.swift; path = Asserts.swift; sourceTree = "<group>"; };
		DCFD079026D84A380020DD8E /* HorizontalActivity.swift */ = {isa = PBXFileReference; lastKnownFileType = sourcecode.swift; path = HorizontalActivity.swift; sourceTree = "<group>"; };
		F4AED295257A50CD009485C1 /* LogsConfigurationViewerView.swift */ = {isa = PBXFileReference; fileEncoding = 4; lastKnownFileType = sourcecode.swift; path = LogsConfigurationViewerView.swift; sourceTree = "<group>"; };
		F4AED296257A50CD009485C1 /* LogsConfigurationView.swift */ = {isa = PBXFileReference; fileEncoding = 4; lastKnownFileType = sourcecode.swift; path = LogsConfigurationView.swift; sourceTree = "<group>"; };
/* End PBXFileReference section */

/* Begin PBXFrameworksBuildPhase section */
		7555FF78242A565900829871 /* Frameworks */ = {
			isa = PBXFrameworksBuildPhase;
			buildActionMask = 2147483647;
			files = (
				DCD71A79273987FE00B9A1EF /* Focuser in Frameworks */,
				DC46BAE426C6FDD300E760A6 /* CircularCheckmarkProgress in Frameworks */,
				DCC9D99C267BEB3D00EA36DD /* CloudKit.framework in Frameworks */,
				DC39D4E5286B4A7E0030F18D /* Popovers in Frameworks */,
				DCC46F1625C3521C005D32D9 /* FirebaseMessaging in Frameworks */,
				DCB0DB8A255AE42F005B29C8 /* PhoenixShared.framework in Frameworks */,
			);
			runOnlyForDeploymentPostprocessing = 0;
		};
		7555FF8E242A565B00829871 /* Frameworks */ = {
			isa = PBXFrameworksBuildPhase;
			buildActionMask = 2147483647;
			files = (
			);
			runOnlyForDeploymentPostprocessing = 0;
		};
		7555FF99242A565B00829871 /* Frameworks */ = {
			isa = PBXFrameworksBuildPhase;
			buildActionMask = 2147483647;
			files = (
			);
			runOnlyForDeploymentPostprocessing = 0;
		};
		DCB511C4281AED58001BC525 /* Frameworks */ = {
			isa = PBXFrameworksBuildPhase;
			buildActionMask = 2147483647;
			files = (
			);
			runOnlyForDeploymentPostprocessing = 0;
		};
/* End PBXFrameworksBuildPhase section */

/* Begin PBXGroup section */
		53BEF0A8669F9379E4E4596F /* logs */ = {
			isa = PBXGroup;
			children = (
				F4AED296257A50CD009485C1 /* LogsConfigurationView.swift */,
				F4AED295257A50CD009485C1 /* LogsConfigurationViewerView.swift */,
			);
			path = logs;
			sourceTree = "<group>";
		};
		53BEF0E7A62D4973FCC99476 /* widgets */ = {
			isa = PBXGroup;
			children = (
				DC0E31BA26EFDED4002071C6 /* VSlider.swift */,
				C8D7A607F036B3184C3D6EED /* QRCodeScanner.swift */,
				DCE1E5F926418183005465B8 /* Toast.swift */,
				DC682FE7258175CE00CA1114 /* Popover.swift */,
				DC72C33825A663CA008A927A /* QRCode.swift */,
				DC99E93F25BA141000FB20F7 /* LocalWebView.swift */,
				DC0994AF263A074C003031CA /* InfoGrid.swift */,
				DC33369726BAF721000E3F49 /* ShortSheet.swift */,
				DCFD079026D84A380020DD8E /* HorizontalActivity.swift */,
				DCEC6A1727A82A98002C20BA /* ImagePicker.swift */,
				DC67E40A27F3798600496C04 /* AnimatedMenu.swift */,
				DC08A51727FB39530041603B /* AnimatedChevron.swift */,
				DC08A51927FB6C5F0041603B /* TopTab.swift */,
				DC39D4EE287497440030F18D /* SmartModal.swift */,
				DC39D4F02874DDF40030F18D /* View+If.swift */,
				DC6CF35A2938F32E001837EE /* ListBackgroundColor.swift */,
			);
			path = widgets;
			sourceTree = "<group>";
		};
		53BEF1337AFCFF0AE82A46BD /* utils */ = {
			isa = PBXGroup;
			children = (
				DCFC72032862237400D6B293 /* Asserts.swift */,
				DC384D80265C12B700131772 /* Cache.swift */,
				53BEFFB3CB63090BBCFF6A36 /* ui.swift */,
				53BEF60DF224046E5DE0FDCC /* publishers.swift */,
				53BEF8EAA43946FC1C7A6E7E /* shapes.swift */,
				DC18C41C256FF91100A2D083 /* Utils.swift */,
				DC641C81282188E700862DCD /* Utils+CurrencyPrefs.swift */,
				DC1D2B4A2593EB850036AD38 /* Currency.swift */,
				DC641C7D2821744000862DCD /* Currency+CurrencyPrefs.swift */,
				DC118C0B27B561210080BBAC /* CurrencyAmount.swift */,
				DC1D2B4F2594CE900036AD38 /* FormattedAmount.swift */,
				DC72C33325A51AAC008A927A /* CurrencyPrefs.swift */,
				DCB04684260D162C007FDA37 /* ViewName.swift */,
				DCED09D32625DBC4005D5EE2 /* AnimationCompletion.swift */,
				DCD777D126DE9FE800979A12 /* DelayedSave.swift */,
				DC74174C270F455D00F7E3E3 /* AES256.swift */,
				DCAEF8F627628BEB00015993 /* Either.swift */,
				DC27E4CE2792079500C777CC /* CenterTopLineAlignment.swift */,
				DCDD9ECD28637474001800A3 /* Orientation.swift */,
			);
			path = utils;
			sourceTree = "<group>";
		};
		53BEFD3C3C84A395C4A66297 /* views */ = {
			isa = PBXGroup;
			children = (
				DC46CB1028D9AA8000C4EAC7 /* content */,
				DCDD9ECC28637390001800A3 /* main */,
				DC2F431227B696A40006FCC4 /* receive */,
				DC118BF627B44E4C0080BBAC /* send */,
				DCCD045B27EE0101007D57A5 /* inspect */,
				DCD1208528663F2D00EB39C5 /* transactions */,
				DC71E7312728643C0063613D /* tools */,
				DCFA8757260E6DFF00AE8953 /* onboarding */,
				C8D7A7335040D755924F8FFC /* configuration */,
				53BEF0E7A62D4973FCC99476 /* widgets */,
				DC49DA8C258BB85F005BC4BC /* style */,
				DCB5D2DD280879160020B8F5 /* environment */,
				DC99E94725BA258C00FB20F7 /* html */,
			);
			path = views;
			sourceTree = "<group>";
		};
		53BEFD8D34A66724B3ACFA01 /* MVI */ = {
			isa = PBXGroup;
			children = (
				DC81B79E25BF2AA200F5A52C /* MVI.swift */,
				DC9473F9261270B4008D7242 /* MVI+Mock.swift */,
				DC5CA4EE28F842F10048A737 /* MVI+Extensions.swift */,
			);
			path = MVI;
			sourceTree = "<group>";
		};
		7555FF72242A565900829871 = {
			isa = PBXGroup;
			children = (
				7555FF7D242A565900829871 /* phoenix-ios */,
				7555FF94242A565B00829871 /* phoenix-iosTests */,
				7555FF9F242A565B00829871 /* phoenix-iosUITests */,
				DCB0DB84255AE42F005B29C8 /* phoenix-ios-framework */,
				DCB511C8281AED58001BC525 /* phoenix-notifySrvExt */,
				7555FF7C242A565900829871 /* Products */,
				DC72C31725A3CF87008A927A /* Frameworks */,
			);
			sourceTree = "<group>";
		};
		7555FF7C242A565900829871 /* Products */ = {
			isa = PBXGroup;
			children = (
				7555FF7B242A565900829871 /* Phoenix.app */,
				7555FF91242A565B00829871 /* phoenix-iosTests.xctest */,
				7555FF9C242A565B00829871 /* phoenix-iosUITests.xctest */,
				DCB0DB83255AE42F005B29C8 /* PhoenixShared.framework */,
				DCB511C7281AED58001BC525 /* phoenix-notifySrvExt.appex */,
			);
			name = Products;
			sourceTree = "<group>";
		};
		7555FF7D242A565900829871 /* phoenix-ios */ = {
			isa = PBXGroup;
			children = (
				7555FF7E242A565900829871 /* AppDelegate.swift */,
				7555FF80242A565900829871 /* SceneDelegate.swift */,
				7555FF84242A565B00829871 /* Assets.xcassets */,
				DC67654D25655D93004D4263 /* Colors.xcassets */,
				7555FF89242A565B00829871 /* LaunchScreen.storyboard */,
				7555FF8C242A565B00829871 /* Info.plist */,
				DC2CFA91273C7874007AACB9 /* Currencies.strings */,
				DC5AF4552677BBF7003C911B /* Localizable.strings */,
				DC5AF4522677BBF7003C911B /* InfoPlist.strings */,
				DC72C2F025A3CBD6008A927A /* GoogleService-Info.plist */,
				DC72C2B925A3A450008A927A /* Phoenix.entitlements */,
				7555FF86242A565B00829871 /* Preview Content */,
				53BEFD3C3C84A395C4A66297 /* views */,
				53BEFD8D34A66724B3ACFA01 /* MVI */,
				DCC9D998267BD26D00EA36DD /* sync */,
				DCACF6F42566D0BA0009B01E /* security */,
				DC46BAEC26CACCF700E760A6 /* kotlin */,
				DC641C6F2820882E00862DCD /* prefs */,
				53BEF1337AFCFF0AE82A46BD /* utils */,
				DCACF6EE2566D0A60009B01E /* extensions */,
				DCA6DEC42829BD060073C658 /* xpc */,
				53BEFA112E0701FFD6B84217 /* AppColors.swift */,
				DC641C6C2820826000862DCD /* AppMigration.swift */,
				DCD7E0AB28EC32CB009C30E5 /* BusinessManager.swift */,
				DCD7E0AE28EC3C0D009C30E5 /* WatchTower.swift */,
				DC175C1B28F008AE0086B9A6 /* WalletReset.swift */,
			);
			path = "phoenix-ios";
			sourceTree = "<group>";
		};
		7555FF86242A565B00829871 /* Preview Content */ = {
			isa = PBXGroup;
			children = (
				7555FF87242A565B00829871 /* Preview Assets.xcassets */,
			);
			path = "Preview Content";
			sourceTree = "<group>";
		};
		7555FF94242A565B00829871 /* phoenix-iosTests */ = {
			isa = PBXGroup;
			children = (
				DCA849DF2813311D000FADE1 /* aes256Tests.swift */,
				DCA849E1281333EB000FADE1 /* currencyFormattingTests.swift */,
				7555FF97242A565B00829871 /* Info.plist */,
			);
			path = "phoenix-iosTests";
			sourceTree = "<group>";
		};
		7555FF9F242A565B00829871 /* phoenix-iosUITests */ = {
			isa = PBXGroup;
			children = (
				7555FFA0242A565B00829871 /* phoenix-iosUITests.swift */,
				7555FFA2242A565B00829871 /* Info.plist */,
			);
			path = "phoenix-iosUITests";
			sourceTree = "<group>";
		};
		C8D7A7335040D755924F8FFC /* configuration */ = {
			isa = PBXGroup;
			children = (
				C8D7AFF1A7C09789C6CF2D06 /* ConfigurationView.swift */,
				DCACF6E02566CEC40009B01E /* general */,
				DCACF6E42566CF850009B01E /* security */,
				DCACF6DF2566CEC40009B01E /* advanced */,
			);
			path = configuration;
			sourceTree = "<group>";
		};
		DC118BF627B44E4C0080BBAC /* send */ = {
			isa = PBXGroup;
			children = (
				53BEFCB8A24A5FAA785AFD03 /* SendView.swift */,
				DC118BFB27B4504B0080BBAC /* ScanView.swift */,
				DC118C0527B4557D0080BBAC /* ValidateView.swift */,
				DC39D4E6286BB2120030F18D /* PaymentLayerChoice.swift */,
				DCE9F95628412A9D005E03ED /* PaymentSummaryView.swift */,
				DCEAE5B62943CC7400320C46 /* RangeSheet.swift */,
				DC118BF927B44F840080BBAC /* PriceSliderSheet.swift */,
				DC118BFD27B451890080BBAC /* MetadataSheet.swift */,
				DC118BFF27B4523B0080BBAC /* CommentSheet.swift */,
				DC118BF727B44E6E0080BBAC /* LoginView.swift */,
				DC118C0327B454720080BBAC /* PaymentInFlightView.swift */,
				DC118C0127B453110080BBAC /* PaymentRequestedView.swift */,
				DC118C0727B457520080BBAC /* FetchActivityNotice.swift */,
				DC118C0927B457F70080BBAC /* LnurlFlowErrorNotice.swift */,
				DCEAE5B82943D64B00320C46 /* FlowType.swift */,
			);
			path = send;
			sourceTree = "<group>";
		};
		DC27E4C02791BFFC00C777CC /* privacy */ = {
			isa = PBXGroup;
			children = (
				DC27E4C12791C00F00C777CC /* PrivacyView.swift */,
				C8D7A1F8A123C59199C182C2 /* ElectrumConfigurationView.swift */,
				DCE77A5727C671D600F0FA24 /* ElectrumAddressSheet.swift */,
				C8D7A2BD01ADA0DE6034AE0F /* TorConfigurationView.swift */,
				DC27E4C32791C58C00C777CC /* PaymentsBackupView.swift */,
			);
			path = privacy;
			sourceTree = "<group>";
		};
		DC27E4CD2791D18600C777CC /* recovery phrase */ = {
			isa = PBXGroup;
			children = (
				DC27E4C92791D17A00C777CC /* RecoveryPhraseView.swift */,
				DC27E4CA2791D17A00C777CC /* CloudBackupView.swift */,
			);
			path = "recovery phrase";
			sourceTree = "<group>";
		};
		DC2F431227B696A40006FCC4 /* receive */ = {
			isa = PBXGroup;
			children = (
				53BEFBC93C11EF306B9EB33A /* ReceiveView.swift */,
				DC2F431327B6972C0006FCC4 /* SwapInView.swift */,
				DC2F431B27B69BB20006FCC4 /* ReceiveLightningView.swift */,
				DC2F431527B6983B0006FCC4 /* CopyOptionsSheet.swift */,
				DC2F431727B698E20006FCC4 /* ShareOptionsSheet.swift */,
				DC2F431927B699800006FCC4 /* ModifyInvoiceSheet.swift */,
				DC2F432327B6A0240006FCC4 /* RequestPushPermissionPopover.swift */,
				DC2F431D27B69DD30006FCC4 /* NotificationsDisabledPopover.swift */,
				DC2F431F27B69F320006FCC4 /* BgAppRefreshDisabledPopover.swift */,
				DC2F432127B69FAA0006FCC4 /* SwapInDisabledPopover.swift */,
			);
			path = receive;
			sourceTree = "<group>";
		};
		DC46BAEC26CACCF700E760A6 /* kotlin */ = {
			isa = PBXGroup;
			children = (
				DC46BAF226CACCF700E760A6 /* KotlinAssociatedObject.swift */,
				DC0D2EA42939269800284608 /* KotlinExtensions+CloudKit.swift */,
				DC46BAF126CACCF700E760A6 /* KotlinExtensions+Conversion.swift */,
				DC16965E27FE0FAC003DE1DD /* KotlinExtensions+Currency.swift */,
				DC0D2EA62939273B00284608 /* KotlinExtensions+Payments.swift */,
				DC46BAED26CACCF700E760A6 /* KotlinExtensions+Other.swift */,
				DC46BAEE26CACCF700E760A6 /* KotlinFlow.swift */,
				DC46BAF026CACCF700E760A6 /* KotlinFutures.swift */,
				DC71E7342728A5720063613D /* KotlinIdentifiable.swift */,
				DC71E72F2723240E0063613D /* KotlinObservables.swift */,
				DC46BAEF26CACCF700E760A6 /* KotlinPublishers.swift */,
				DC74174A270F332700F7E3E3 /* KotlinTypes.swift */,
			);
			path = kotlin;
			sourceTree = "<group>";
		};
		DC46CB1028D9AA8000C4EAC7 /* content */ = {
			isa = PBXGroup;
			children = (
				DC46CB1128D9AAB000C4EAC7 /* LockState.swift */,
				DCCCEAB428F6DA2A0047871A /* RootView.swift */,
				7555FF82242A565900829871 /* ContentView.swift */,
				DC46CB1528D9F30500C4EAC7 /* LoadingView.swift */,
				DCACF70D256701870009B01E /* LockView.swift */,
			);
			path = content;
			sourceTree = "<group>";
		};
		DC49DA8C258BB85F005BC4BC /* style */ = {
			isa = PBXGroup;
			children = (
				DC49DA8D258BB882005BC4BC /* ScaledButtonStyle.swift */,
				DC48D2C32593DE30008D138C /* TextFieldCurrencyStyler.swift */,
				DC384D7E265BF36600131772 /* StyledString.swift */,
				DCD5FF4226A0D34B009CC666 /* EqualSizes.swift */,
				DCCC7FD426B0A006008ACD9B /* SquareSize.swift */,
				DCAEF8F4276131A600015993 /* CheckboxToggleStyle.swift */,
				DC27E4D0279753EC00C777CC /* TextFieldNumberParser.swift */,
				DC2CE54C28A3D2F50070A2E1 /* TruncatableView.swift */,
			);
			path = style;
			sourceTree = "<group>";
		};
		DC591A2228D20D3800AE4D0A /* reset wallet */ = {
			isa = PBXGroup;
			children = (
				DCE6FB8B28D0B5F200054511 /* ResetWalletView.swift */,
				DC5F1C4928DDAA49007A55ED /* ResetWalletView_Confirm.swift */,
				DC65D86328E2F7D700686355 /* ResetWalletView_Action.swift */,
			);
			path = "reset wallet";
			sourceTree = "<group>";
		};
		DC5CA4EB28F83C260048A737 /* drain wallet */ = {
			isa = PBXGroup;
			children = (
				DC5CA4EC28F83C3B0048A737 /* DrainWalletView.swift */,
				DC5F1C4728DDA539007A55ED /* DrainWalletView_Confirm.swift */,
				DC5F1C4B28DDF702007A55ED /* DrainWalletView_Action.swift */,
			);
			path = "drain wallet";
			sourceTree = "<group>";
		};
		DC641C6F2820882E00862DCD /* prefs */ = {
			isa = PBXGroup;
			children = (
				DC18C417256FE22300A2D083 /* Prefs.swift */,
				DCB4108629028EF900CE4FF9 /* Prefs+BackupSeed.swift */,
				DC641C7F2821767D00862DCD /* Prefs+BackupTransactions.swift */,
				DC641C702820889C00862DCD /* GroupPrefs.swift */,
				DCB876312735AAB500657570 /* UserDefaults+Codable.swift */,
				DCB8762F2735AA7300657570 /* UserDefaults+Serialization.swift */,
				DC2CE54F28A52AD90070A2E1 /* RecentPaymentsOption.swift */,
			);
			path = prefs;
			sourceTree = "<group>";
		};
		DC71E7312728643C0063613D /* tools */ = {
			isa = PBXGroup;
			children = (
				DC1706D826A71D8E00BAFCD0 /* UnlockErrorView.swift */,
				DC71E7322728645B0063613D /* CurrencyConverterView.swift */,
				DC09086225B626B300A46136 /* AppStatusPopover.swift */,
				DC87806E292D69C90061715B /* IncomingDepositPopover.swift */,
			);
			path = tools;
			sourceTree = "<group>";
		};
		DC72C31725A3CF87008A927A /* Frameworks */ = {
			isa = PBXGroup;
			children = (
				DCC9D99B267BEB3D00EA36DD /* CloudKit.framework */,
			);
			name = Frameworks;
			sourceTree = "<group>";
		};
		DC99E94725BA258C00FB20F7 /* html */ = {
			isa = PBXGroup;
			children = (
				DC14213F261E72E40075857A /* AnyHTML.swift */,
				DC142134261E72320075857A /* AboutHTML.swift */,
				DC99E94825BA258C00FB20F7 /* about.html */,
				DC99E95625BA2BA800FB20F7 /* about.css */,
			);
			path = html;
			sourceTree = "<group>";
		};
		DCA6DEC42829BD060073C658 /* xpc */ = {
			isa = PBXGroup;
			children = (
				DCA6DEC52829BDEB0073C658 /* CrossProcessCommunication.swift */,
			);
			path = xpc;
			sourceTree = "<group>";
		};
		DCACF6DF2566CEC40009B01E /* advanced */ = {
			isa = PBXGroup;
			children = (
				DC27E4C02791BFFC00C777CC /* privacy */,
				53BEF0A8669F9379E4E4596F /* logs */,
				DCFFAADC2900218B004E3C11 /* channels */,
				DC591A2228D20D3800AE4D0A /* reset wallet */,
			);
			path = advanced;
			sourceTree = "<group>";
		};
		DCACF6E02566CEC40009B01E /* general */ = {
			isa = PBXGroup;
			children = (
				C8D7A2327BC90150A3E1493D /* AboutView.swift */,
				C8D7A986A61CCD64FA661B88 /* DisplayConfigurationView.swift */,
				DC0732EB263CA6C3004CB88D /* PaymentOptionsView.swift */,
				DC27E4CD2791D18600C777CC /* recovery phrase */,
				DC5CA4EB28F83C260048A737 /* drain wallet */,
			);
			path = general;
			sourceTree = "<group>";
		};
		DCACF6E42566CF850009B01E /* security */ = {
			isa = PBXGroup;
			children = (
				DCACF7082566D0F00009B01E /* AppAccessView.swift */,
			);
			path = security;
			sourceTree = "<group>";
		};
		DCACF6EE2566D0A60009B01E /* extensions */ = {
			isa = PBXGroup;
			children = (
				DCEE3E532931446A00EB4DFF /* Collections+AsInt.swift */,
				DCACF6EF2566D0A60009B01E /* Data+Hexadecimal.swift */,
				DC422F3229392ABD00E72253 /* Date+Format.swift */,
				DCB493CC269F8531001B0F09 /* Int+TimeInterval.swift */,
				DC422F3429392B0500E72253 /* Int+ToDate.swift */,
				DCB493CA269F3B05001B0F09 /* Result+Deugly.swift */,
				DC59377027516296003B4B53 /* Sequence+Sum.swift */,
				DC09085725B5E43900A46136 /* String+VersionComparison.swift */,
				DC384D82265C32F100131772 /* TextField+Verbatim.swift */,
				DC89857E25914747007B253F /* UIApplicationState+Phoenix.swift */,
			);
			path = extensions;
			sourceTree = "<group>";
		};
		DCACF6F42566D0BA0009B01E /* security */ = {
			isa = PBXGroup;
			children = (
				DCA6DECF282AB7E20073C658 /* KeychainConstants.swift */,
				DCA6DECB282AAA740073C658 /* SharedSecurity.swift */,
				DCACF6F72566D0BA0009B01E /* AppSecurity.swift */,
				DCACF6F82566D0BA0009B01E /* SecurityFile.swift */,
				DC99E90825B78FA800FB20F7 /* EnabledSecurity.swift */,
				DCACF6F62566D0BA0009B01E /* GenericPasswordStore.swift */,
				DCACF6F92566D0BA0009B01E /* GenericPasswordConvertible.swift */,
				DCACF6F52566D0BA0009B01E /* KeyStoreError.swift */,
				DCE77A5527C5240500F0FA24 /* TLSConnectionCheck.swift */,
			);
			path = security;
			sourceTree = "<group>";
		};
		DCB0DB84255AE42F005B29C8 /* phoenix-ios-framework */ = {
			isa = PBXGroup;
			children = (
			);
			path = "phoenix-ios-framework";
			sourceTree = "<group>";
		};
		DCB511C8281AED58001BC525 /* phoenix-notifySrvExt */ = {
			isa = PBXGroup;
			children = (
				DC641C6E282085F500862DCD /* phoenix-notifySrvExt.entitlements */,
				DCB511C9281AED58001BC525 /* NotificationService.swift */,
				DC9545C329490321008FCEF4 /* NotificationContent.swift */,
				DC641C6A2820803100862DCD /* PhoenixManager.swift */,
				DCB511CB281AED58001BC525 /* Info.plist */,
			);
			path = "phoenix-notifySrvExt";
			sourceTree = "<group>";
		};
		DCB5D2DD280879160020B8F5 /* environment */ = {
			isa = PBXGroup;
			children = (
				DCD7E0F028ED89A0009C30E5 /* GlobalEnvironment.swift */,
				DCAC5B6F27726FC80077BB98 /* DeepLink.swift */,
				DCB5D2DE280879460020B8F5 /* DeviceInfo.swift */,
			);
			path = environment;
			sourceTree = "<group>";
		};
		DCC9D998267BD26D00EA36DD /* sync */ = {
			isa = PBXGroup;
			children = (
				DCEFD921276A796800001767 /* SyncManager.swift */,
				DCBA371A2758076F00610EC8 /* SyncSeedManager.swift */,
				DCE7232F27B167240017CF56 /* SyncSeedManager_Actor.swift */,
				DCAEF8D8275E69B000015993 /* SyncSeedManager_State.swift */,
				DCC9D999267BD28600EA36DD /* SyncTxManager.swift */,
				DCE7232D27AD68CD0017CF56 /* SyncTxManager_Actor.swift */,
				DCB493CE269F859E001B0F09 /* SyncTxManager_State.swift */,
				DCB493D0269F890D001B0F09 /* SyncTxManager_PendingSettings.swift */,
			);
			path = sync;
			sourceTree = "<group>";
		};
		DCCD045B27EE0101007D57A5 /* inspect */ = {
			isa = PBXGroup;
			children = (
				53BEF4DAE061532668494988 /* PaymentView.swift */,
				DCCD045E27EE0301007D57A5 /* SummaryView.swift */,
				DCCD046027EE045C007D57A5 /* DetailsView.swift */,
				DCCD045C27EE0173007D57A5 /* EditInfoView.swift */,
				DCCD046227EE04E1007D57A5 /* WalletPaymentExtensions.swift */,
			);
			path = inspect;
			sourceTree = "<group>";
		};
		DCD1208528663F2D00EB39C5 /* transactions */ = {
			isa = PBXGroup;
			children = (
				DCD1208628663F4A00EB39C5 /* TransactionsView.swift */,
				DCB410882902D5BF00CE4FF9 /* PaymentsSection.swift */,
				DCEE8997288605FD00FE42DD /* PaymentCell.swift */,
			);
			path = transactions;
			sourceTree = "<group>";
		};
		DCDD9ECC28637390001800A3 /* main */ = {
			isa = PBXGroup;
			children = (
				DCDD9ECA28637242001800A3 /* MainView.swift */,
				DCDD9ECF286377B7001800A3 /* MainView_Big.swift */,
				DCDD9ED1286377C5001800A3 /* MainView_Small.swift */,
				53BEFE171C182513A5762686 /* HomeView.swift */,
				DCDD9ED528637FD7001800A3 /* AppStatusButton.swift */,
				DCDD9ED328637EBB001800A3 /* ToolsButton.swift */,
			);
			path = main;
			sourceTree = "<group>";
		};
		DCFA8757260E6DFF00AE8953 /* onboarding */ = {
			isa = PBXGroup;
			children = (
				DCFA876C260E91E600AE8953 /* IntroContainer.swift */,
				DCFA8758260E6F2E00AE8953 /* IntroView.swift */,
				C8D7A209301A31C14A982ECD /* InitializationView.swift */,
				DC5EE4C827679C6300A3035C /* RestoreView.swift */,
				C8D7A44147508AA19378B739 /* ManualRestoreView.swift */,
			);
			path = onboarding;
			sourceTree = "<group>";
		};
<<<<<<< HEAD
		DCFFAADC2900218B004E3C11 /* channels */ = {
			isa = PBXGroup;
			children = (
				53BEF648B3A03C66B611BC06 /* ChannelsConfigurationView.swift */,
				DC9B8EE125D72CC200E13818 /* ForceCloseChannelsView.swift */,
			);
			path = channels;
			sourceTree = "<group>";
		};
=======
>>>>>>> 71326130
/* End PBXGroup section */

/* Begin PBXNativeTarget section */
		7555FF7A242A565900829871 /* phoenix-ios */ = {
			isa = PBXNativeTarget;
			buildConfigurationList = 7555FFA5242A565B00829871 /* Build configuration list for PBXNativeTarget "phoenix-ios" */;
			buildPhases = (
				7555FF77242A565900829871 /* Sources */,
				7555FF78242A565900829871 /* Frameworks */,
				7555FF79242A565900829871 /* Resources */,
				F43B86AD24A49FA7004C1291 /* Embed Frameworks */,
				DCB511B0281AECF8001BC525 /* Embed Foundation Extensions */,
			);
			buildRules = (
			);
			dependencies = (
				DCB0DBB0255AEE0E005B29C8 /* PBXTargetDependency */,
				DCB511CD281AED58001BC525 /* PBXTargetDependency */,
			);
			name = "phoenix-ios";
			packageProductDependencies = (
				DC72C31825A3CF87008A927A /* FirebaseMessaging */,
				DC46BAE326C6FDD300E760A6 /* CircularCheckmarkProgress */,
				DCD71A78273987FE00B9A1EF /* Focuser */,
				DC39D4E4286B4A7E0030F18D /* Popovers */,
			);
			productName = "phoenix-ios";
			productReference = 7555FF7B242A565900829871 /* Phoenix.app */;
			productType = "com.apple.product-type.application";
		};
		7555FF90242A565B00829871 /* phoenix-iosTests */ = {
			isa = PBXNativeTarget;
			buildConfigurationList = 7555FFA8242A565B00829871 /* Build configuration list for PBXNativeTarget "phoenix-iosTests" */;
			buildPhases = (
				7555FF8D242A565B00829871 /* Sources */,
				7555FF8E242A565B00829871 /* Frameworks */,
				7555FF8F242A565B00829871 /* Resources */,
			);
			buildRules = (
			);
			dependencies = (
				7555FF93242A565B00829871 /* PBXTargetDependency */,
			);
			name = "phoenix-iosTests";
			productName = "phoenix-iosTests";
			productReference = 7555FF91242A565B00829871 /* phoenix-iosTests.xctest */;
			productType = "com.apple.product-type.bundle.unit-test";
		};
		7555FF9B242A565B00829871 /* phoenix-iosUITests */ = {
			isa = PBXNativeTarget;
			buildConfigurationList = 7555FFAB242A565B00829871 /* Build configuration list for PBXNativeTarget "phoenix-iosUITests" */;
			buildPhases = (
				7555FF98242A565B00829871 /* Sources */,
				7555FF99242A565B00829871 /* Frameworks */,
				7555FF9A242A565B00829871 /* Resources */,
			);
			buildRules = (
			);
			dependencies = (
				7555FF9E242A565B00829871 /* PBXTargetDependency */,
			);
			name = "phoenix-iosUITests";
			productName = "phoenix-iosUITests";
			productReference = 7555FF9C242A565B00829871 /* phoenix-iosUITests.xctest */;
			productType = "com.apple.product-type.bundle.ui-testing";
		};
		DCB0DB82255AE42F005B29C8 /* phoenix-ios-framework */ = {
			isa = PBXNativeTarget;
			buildConfigurationList = DCB0DB8C255AE42F005B29C8 /* Build configuration list for PBXNativeTarget "phoenix-ios-framework" */;
			buildPhases = (
				DCB0DB95255AE43E005B29C8 /* ShellScript */,
				DCB0DB9F255AE6F1005B29C8 /* ShellScript */,
			);
			buildRules = (
			);
			dependencies = (
			);
			name = "phoenix-ios-framework";
			packageProductDependencies = (
			);
			productName = "phoenix-ios-framework";
			productReference = DCB0DB83255AE42F005B29C8 /* PhoenixShared.framework */;
			productType = "com.apple.product-type.framework";
		};
		DCB511C6281AED58001BC525 /* phoenix-notifySrvExt */ = {
			isa = PBXNativeTarget;
			buildConfigurationList = DCB511CF281AED58001BC525 /* Build configuration list for PBXNativeTarget "phoenix-notifySrvExt" */;
			buildPhases = (
				DCB511C3281AED58001BC525 /* Sources */,
				DCB511C4281AED58001BC525 /* Frameworks */,
				DCB511C5281AED58001BC525 /* Resources */,
			);
			buildRules = (
			);
			dependencies = (
				DC641C692820786600862DCD /* PBXTargetDependency */,
			);
			name = "phoenix-notifySrvExt";
			productName = "phoenix-notifySrvExt";
			productReference = DCB511C7281AED58001BC525 /* phoenix-notifySrvExt.appex */;
			productType = "com.apple.product-type.app-extension";
		};
/* End PBXNativeTarget section */

/* Begin PBXProject section */
		7555FF73242A565900829871 /* Project object */ = {
			isa = PBXProject;
			attributes = {
				LastSwiftUpdateCheck = 1330;
				LastUpgradeCheck = 1400;
				ORGANIZATIONNAME = Acinq;
				TargetAttributes = {
					7555FF7A242A565900829871 = {
						CreatedOnToolsVersion = 11.3.1;
					};
					7555FF90242A565B00829871 = {
						CreatedOnToolsVersion = 11.3.1;
						TestTargetID = 7555FF7A242A565900829871;
					};
					7555FF9B242A565B00829871 = {
						CreatedOnToolsVersion = 11.3.1;
						TestTargetID = 7555FF7A242A565900829871;
					};
					DCB0DB82255AE42F005B29C8 = {
						CreatedOnToolsVersion = 12.1;
					};
					DCB511C6281AED58001BC525 = {
						CreatedOnToolsVersion = 13.3;
					};
				};
			};
			buildConfigurationList = 7555FF76242A565900829871 /* Build configuration list for PBXProject "phoenix-ios" */;
			compatibilityVersion = "Xcode 9.3";
			developmentRegion = en;
			hasScannedForEncodings = 0;
			knownRegions = (
				en,
				Base,
				fr,
				es,
				cs,
				ar,
			);
			mainGroup = 7555FF72242A565900829871;
			packageReferences = (
				DC72C2EA25A3CADC008A927A /* XCRemoteSwiftPackageReference "firebase-ios-sdk" */,
				DC46BAE226C6FDD300E760A6 /* XCRemoteSwiftPackageReference "CircularCheckmarkProgress" */,
				DCD71A752739864400B9A1EF /* XCRemoteSwiftPackageReference "swift-focuser" */,
				DC39D4E3286B4A7E0030F18D /* XCRemoteSwiftPackageReference "Popovers" */,
			);
			productRefGroup = 7555FF7C242A565900829871 /* Products */;
			projectDirPath = "";
			projectRoot = "";
			targets = (
				DCB0DB82255AE42F005B29C8 /* phoenix-ios-framework */,
				7555FF7A242A565900829871 /* phoenix-ios */,
				7555FF90242A565B00829871 /* phoenix-iosTests */,
				7555FF9B242A565B00829871 /* phoenix-iosUITests */,
				DCB511C6281AED58001BC525 /* phoenix-notifySrvExt */,
			);
		};
/* End PBXProject section */

/* Begin PBXResourcesBuildPhase section */
		7555FF79242A565900829871 /* Resources */ = {
			isa = PBXResourcesBuildPhase;
			buildActionMask = 2147483647;
			files = (
				DC99E94D25BA258C00FB20F7 /* about.html in Resources */,
				DC2CFA93273C7874007AACB9 /* Currencies.strings in Resources */,
				DC5AF4572677BBF7003C911B /* Localizable.strings in Resources */,
				7555FF8B242A565B00829871 /* LaunchScreen.storyboard in Resources */,
				DC99E95825BA2BA800FB20F7 /* about.css in Resources */,
				7555FF88242A565B00829871 /* Preview Assets.xcassets in Resources */,
				DC67654E25655D93004D4263 /* Colors.xcassets in Resources */,
				DC72C2F125A3CBD6008A927A /* GoogleService-Info.plist in Resources */,
				DC34399F276CEFB600CAA73A /* Assets.xcassets in Resources */,
				DC5AF4542677BBF7003C911B /* InfoPlist.strings in Resources */,
			);
			runOnlyForDeploymentPostprocessing = 0;
		};
		7555FF8F242A565B00829871 /* Resources */ = {
			isa = PBXResourcesBuildPhase;
			buildActionMask = 2147483647;
			files = (
			);
			runOnlyForDeploymentPostprocessing = 0;
		};
		7555FF9A242A565B00829871 /* Resources */ = {
			isa = PBXResourcesBuildPhase;
			buildActionMask = 2147483647;
			files = (
			);
			runOnlyForDeploymentPostprocessing = 0;
		};
		DCB511C5281AED58001BC525 /* Resources */ = {
			isa = PBXResourcesBuildPhase;
			buildActionMask = 2147483647;
			files = (
			);
			runOnlyForDeploymentPostprocessing = 0;
		};
/* End PBXResourcesBuildPhase section */

/* Begin PBXShellScriptBuildPhase section */
		DCB0DB95255AE43E005B29C8 /* ShellScript */ = {
			isa = PBXShellScriptBuildPhase;
			buildActionMask = 2147483647;
			files = (
			);
			inputFileListPaths = (
			);
			inputPaths = (
			);
			outputFileListPaths = (
			);
			outputPaths = (
			);
			runOnlyForDeploymentPostprocessing = 0;
			shellPath = /bin/sh;
			shellScript = "cd \"$SRCROOT/..\"\necho ./gradlew embedAndSignAppleFrameworkForXcode\n./gradlew embedAndSignAppleFrameworkForXcode\n";
		};
		DCB0DB9F255AE6F1005B29C8 /* ShellScript */ = {
			isa = PBXShellScriptBuildPhase;
			buildActionMask = 2147483647;
			files = (
			);
			inputFileListPaths = (
			);
			inputPaths = (
			);
			outputFileListPaths = (
			);
			outputPaths = (
			);
			runOnlyForDeploymentPostprocessing = 0;
			shellPath = /bin/sh;
<<<<<<< HEAD
			shellScript = "SrcFrmk=\"$SRCROOT/../phoenix-shared/build/xcode-frameworks/$CONFIGURATION/$SDK_NAME/PhoenixShared.framework\"\necho \"SrcFrmk = $SrcFrmk\"\n\nDstFrmk=\"$BUILT_PRODUCTS_DIR/$FULL_PRODUCT_NAME\"\necho \"DstFrmk = $DstFrmk\"\n\necho \"cp -R $SrcFrmk/ $DstFrmk/\"\ncp -R \"$SrcFrmk/\" \"$DstFrmk/\"\n\necho \"cp -R $SrcFrmk.dSYM/ $DstFrmk.dSYM/\"\ncp -R \"$SrcFrmk.dSYM/\" \"$DstFrmk.dSYM/\"\n";
=======
			shellScript = "SrcFrmk=\"$SRCROOT/../phoenix-shared/build/xcode-frameworks/PhoenixShared.framework\"\necho \"SrcFrmk = $SrcFrmk\"\n\nDstFrmk=\"$BUILT_PRODUCTS_DIR/$FULL_PRODUCT_NAME\"\necho \"DstFrmk = $DstFrmk\"\n\necho \"cp -R $SrcFrmk/ $DstFrmk/\"\ncp -R \"$SrcFrmk/\" \"$DstFrmk/\"\n\necho \"cp -R $SrcFrmk.dSYM/ $DstFrmk.dSYM/\"\ncp -R \"$SrcFrmk.dSYM/\" \"$DstFrmk.dSYM/\"\n";
>>>>>>> 71326130
		};
/* End PBXShellScriptBuildPhase section */

/* Begin PBXSourcesBuildPhase section */
		7555FF77242A565900829871 /* Sources */ = {
			isa = PBXSourcesBuildPhase;
			buildActionMask = 2147483647;
			files = (
				DC09085825B5E43900A46136 /* String+VersionComparison.swift in Sources */,
				DC67E40B27F3798600496C04 /* AnimatedMenu.swift in Sources */,
				DC2F431627B6983B0006FCC4 /* CopyOptionsSheet.swift in Sources */,
				DCACF6FE2566D0BA0009B01E /* GenericPasswordConvertible.swift in Sources */,
				DC33369826BAF721000E3F49 /* ShortSheet.swift in Sources */,
				DC99E90925B78FA800FB20F7 /* EnabledSecurity.swift in Sources */,
				DCB493CF269F859E001B0F09 /* SyncTxManager_State.swift in Sources */,
				7555FF7F242A565900829871 /* AppDelegate.swift in Sources */,
				DC74174B270F332700F7E3E3 /* KotlinTypes.swift in Sources */,
				DC142135261E72320075857A /* AboutHTML.swift in Sources */,
				DCEE8998288605FD00FE42DD /* PaymentCell.swift in Sources */,
				DCDD9ED428637EBB001800A3 /* ToolsButton.swift in Sources */,
				DCDD9ED0286377B7001800A3 /* MainView_Big.swift in Sources */,
				DC1706D926A71D8E00BAFCD0 /* UnlockErrorView.swift in Sources */,
				DC118C0027B4523B0080BBAC /* CommentSheet.swift in Sources */,
				7555FF81242A565900829871 /* SceneDelegate.swift in Sources */,
				DCC9D99A267BD28600EA36DD /* SyncTxManager.swift in Sources */,
				DCE9F95728412A9D005E03ED /* PaymentSummaryView.swift in Sources */,
				DCB876302735AA7300657570 /* UserDefaults+Serialization.swift in Sources */,
				DC5F1C4C28DDF702007A55ED /* DrainWalletView_Action.swift in Sources */,
				DCE1E5FA26418183005465B8 /* Toast.swift in Sources */,
				DC81B79F25BF2AA200F5A52C /* MVI.swift in Sources */,
				7555FF83242A565900829871 /* ContentView.swift in Sources */,
				DCB876322735AAB500657570 /* UserDefaults+Codable.swift in Sources */,
				DCD777D226DE9FE800979A12 /* DelayedSave.swift in Sources */,
				DCEE3E542931446A00EB4DFF /* Collections+AsInt.swift in Sources */,
				DCACF70E256701870009B01E /* LockView.swift in Sources */,
				DCA6DEC62829BDEB0073C658 /* CrossProcessCommunication.swift in Sources */,
				DC2F432427B6A0240006FCC4 /* RequestPushPermissionPopover.swift in Sources */,
				DC682FE8258175CE00CA1114 /* Popover.swift in Sources */,
				DCACF6FA2566D0BA0009B01E /* KeyStoreError.swift in Sources */,
				DC0E31BB26EFDED4002071C6 /* VSlider.swift in Sources */,
				DC27E4CB2791D17A00C777CC /* RecoveryPhraseView.swift in Sources */,
				DCB410892902D5BF00CE4FF9 /* PaymentsSection.swift in Sources */,
				DCA6DED0282AB7E20073C658 /* KeychainConstants.swift in Sources */,
				DCACF6FC2566D0BA0009B01E /* AppSecurity.swift in Sources */,
				DCCD045D27EE0173007D57A5 /* EditInfoView.swift in Sources */,
				DC1D2B4B2593EB860036AD38 /* Currency.swift in Sources */,
				DC118C0627B4557D0080BBAC /* ValidateView.swift in Sources */,
				DC118C0827B457520080BBAC /* FetchActivityNotice.swift in Sources */,
				DCD7E0AC28EC32CB009C30E5 /* BusinessManager.swift in Sources */,
				DCE7233027B167240017CF56 /* SyncSeedManager_Actor.swift in Sources */,
				DCBA371B2758076F00610EC8 /* SyncSeedManager.swift in Sources */,
				DC39D4F12874DDF40030F18D /* View+If.swift in Sources */,
				53BEFD54160278C5E393E319 /* HomeView.swift in Sources */,
				DCD1208728663F4A00EB39C5 /* TransactionsView.swift in Sources */,
				DC118BFC27B4504B0080BBAC /* ScanView.swift in Sources */,
				DC46BAF326CACCF700E760A6 /* KotlinExtensions+Other.swift in Sources */,
				DC2F432227B69FAA0006FCC4 /* SwapInDisabledPopover.swift in Sources */,
				53BEF90975122B844248569C /* ReceiveView.swift in Sources */,
				DC118C0427B454720080BBAC /* PaymentInFlightView.swift in Sources */,
				DCB5D2DF280879460020B8F5 /* DeviceInfo.swift in Sources */,
				DCACF6FB2566D0BA0009B01E /* GenericPasswordStore.swift in Sources */,
				DC48D2C42593DE30008D138C /* TextFieldCurrencyStyler.swift in Sources */,
				DC18C41D256FF91100A2D083 /* Utils.swift in Sources */,
				53BEFF4EDB40975C2123C63D /* ui.swift in Sources */,
				DCACF6FD2566D0BA0009B01E /* SecurityFile.swift in Sources */,
				DCB6235A25B0A42D005AD4B7 /* ComingSoonView.swift in Sources */,
				DCA5079F286231FD00290AED /* Prefs+Backup.swift in Sources */,
				DC118C0C27B561210080BBAC /* CurrencyAmount.swift in Sources */,
				DC46BAF726CACCF700E760A6 /* KotlinExtensions+Conversion.swift in Sources */,
				DC9545C5294905FB008FCEF4 /* NotificationContent.swift in Sources */,
				DC142140261E72E40075857A /* AnyHTML.swift in Sources */,
				DCD7E0AF28EC3C0D009C30E5 /* WatchTower.swift in Sources */,
				DCB493CB269F3B06001B0F09 /* Result+Deugly.swift in Sources */,
				DC71E7302723240E0063613D /* KotlinObservables.swift in Sources */,
				DC0D2EA52939269800284608 /* KotlinExtensions+CloudKit.swift in Sources */,
				DC384D7F265BF36600131772 /* StyledString.swift in Sources */,
				DC5F1C4A28DDAA49007A55ED /* ResetWalletView_Confirm.swift in Sources */,
				DC39D4E7286BB2130030F18D /* PaymentLayerChoice.swift in Sources */,
				DC27E4C22791C00F00C777CC /* PrivacyView.swift in Sources */,
				DC46BAF626CACCF700E760A6 /* KotlinFutures.swift in Sources */,
				DC641C7E2821744000862DCD /* Currency+CurrencyPrefs.swift in Sources */,
				DC175C1C28F008AE0086B9A6 /* WalletReset.swift in Sources */,
				53BEF981E71E3087871890F9 /* SendView.swift in Sources */,
				DC1D2B502594CE900036AD38 /* FormattedAmount.swift in Sources */,
				DC18C418256FE22300A2D083 /* Prefs.swift in Sources */,
				DCAEF8F5276131A600015993 /* CheckboxToggleStyle.swift in Sources */,
				DC641C712820889C00862DCD /* GroupPrefs.swift in Sources */,
				DC118BFA27B44F840080BBAC /* PriceSliderSheet.swift in Sources */,
				DC2F431827B698E20006FCC4 /* ShareOptionsSheet.swift in Sources */,
				DC72C33425A51AAC008A927A /* CurrencyPrefs.swift in Sources */,
				DCE6FB8C28D0B5F200054511 /* ResetWalletView.swift in Sources */,
				DCE7232E27AD68CD0017CF56 /* SyncTxManager_Actor.swift in Sources */,
				DC16965F27FE0FAC003DE1DD /* KotlinExtensions+Currency.swift in Sources */,
				DC422F3329392ABD00E72253 /* Date+Format.swift in Sources */,
				DCEFD922276A796800001767 /* SyncManager.swift in Sources */,
				DC2F431C27B69BB20006FCC4 /* ReceiveLightningView.swift in Sources */,
				53BEF4D5663CD782DC63DF63 /* AppColors.swift in Sources */,
				DC27E4CC2791D17A00C777CC /* CloudBackupView.swift in Sources */,
				DC118BFE27B451890080BBAC /* MetadataSheet.swift in Sources */,
				DCFD079126D84A380020DD8E /* HorizontalActivity.swift in Sources */,
				DC641C6D2820826000862DCD /* AppMigration.swift in Sources */,
				DC08A51827FB39530041603B /* AnimatedChevron.swift in Sources */,
				C8D7ABC95B979B59AF5A7CA7 /* InitializationView.swift in Sources */,
				DC89857F25914747007B253F /* UIApplicationState+Phoenix.swift in Sources */,
				DCFC72042862237400D6B293 /* Asserts.swift in Sources */,
				DCCD046127EE045C007D57A5 /* DetailsView.swift in Sources */,
				DC6CF35B2938F32E001837EE /* ListBackgroundColor.swift in Sources */,
				DC641C82282188E700862DCD /* Utils+CurrencyPrefs.swift in Sources */,
				DC5F1C4828DDA539007A55ED /* DrainWalletView_Confirm.swift in Sources */,
				DC641C802821767D00862DCD /* Prefs+BackupTransactions.swift in Sources */,
				DC46BAF426CACCF700E760A6 /* KotlinFlow.swift in Sources */,
				DCB493CD269F8531001B0F09 /* Int+TimeInterval.swift in Sources */,
				DC2F431E27B69DD30006FCC4 /* NotificationsDisabledPopover.swift in Sources */,
				DC118C0227B453110080BBAC /* PaymentRequestedView.swift in Sources */,
				DC422F3529392B0500E72253 /* Int+ToDate.swift in Sources */,
				DC384D83265C32F100131772 /* TextField+Verbatim.swift in Sources */,
				DCFA8759260E6F2E00AE8953 /* IntroView.swift in Sources */,
				C8D7A84CCF914B08BDB03BE6 /* ManualRestoreView.swift in Sources */,
				DCCD046327EE04E1007D57A5 /* WalletPaymentExtensions.swift in Sources */,
				DC9B8EE225D72CC200E13818 /* ForceCloseChannelsView.swift in Sources */,
				53BEFFEBEA9EBE7B27B53AF4 /* PaymentView.swift in Sources */,
				C8D7A74B29EAFF2EBD73BC6B /* ConfigurationView.swift in Sources */,
				DC46BAF826CACCF700E760A6 /* KotlinAssociatedObject.swift in Sources */,
				DC0994B0263A074C003031CA /* InfoGrid.swift in Sources */,
				DC46BAF526CACCF700E760A6 /* KotlinPublishers.swift in Sources */,
				C8D7ABB189B14D3104ABB50D /* AboutView.swift in Sources */,
				DCCD045F27EE0301007D57A5 /* SummaryView.swift in Sources */,
				C8D7AA4B09B32AD99C88BB5E /* DisplayConfigurationView.swift in Sources */,
				DCE77A5827C671D600F0FA24 /* ElectrumAddressSheet.swift in Sources */,
				DC384D81265C12B700131772 /* Cache.swift in Sources */,
				DCEAE5B72943CC7400320C46 /* RangeSheet.swift in Sources */,
				DCAC5B7027726FC80077BB98 /* DeepLink.swift in Sources */,
				DC9473FA261270B4008D7242 /* MVI+Mock.swift in Sources */,
				DCDD9ECE28637474001800A3 /* Orientation.swift in Sources */,
				DCDD9ECB28637242001800A3 /* MainView.swift in Sources */,
				DCDD9ED2286377C5001800A3 /* MainView_Small.swift in Sources */,
				C8D7AFF5BC5754DBBEEB2688 /* ElectrumConfigurationView.swift in Sources */,
				53BEFBECABE13063AB28A4D6 /* publishers.swift in Sources */,
				DC99E94025BA141000FB20F7 /* LocalWebView.swift in Sources */,
				53BEFA633D95514CA5C0422A /* ChannelsConfigurationView.swift in Sources */,
				DCED09D42625DBC4005D5EE2 /* AnimationCompletion.swift in Sources */,
				DCE77A5627C5240500F0FA24 /* TLSConnectionCheck.swift in Sources */,
				DC2F432027B69F320006FCC4 /* BgAppRefreshDisabledPopover.swift in Sources */,
				DCCC7FD526B0A006008ACD9B /* SquareSize.swift in Sources */,
				DC2CE54D28A3D2F50070A2E1 /* TruncatableView.swift in Sources */,
				DCDD9ED628637FD7001800A3 /* AppStatusButton.swift in Sources */,
				DCB493D1269F890D001B0F09 /* SyncTxManager_PendingSettings.swift in Sources */,
				DCAEF8F727628BEB00015993 /* Either.swift in Sources */,
				DCA6DECC282AAA740073C658 /* SharedSecurity.swift in Sources */,
				DC5CA4EF28F842F10048A737 /* MVI+Extensions.swift in Sources */,
				DCD7E0F128ED89A0009C30E5 /* GlobalEnvironment.swift in Sources */,
				DC09086325B626B300A46136 /* AppStatusPopover.swift in Sources */,
				DC0732EC263CA6C3004CB88D /* PaymentOptionsView.swift in Sources */,
				DC49DA8E258BB882005BC4BC /* ScaledButtonStyle.swift in Sources */,
				DC87806F292D69C90061715B /* IncomingDepositPopover.swift in Sources */,
				DCAEF8D9275E69B000015993 /* SyncSeedManager_State.swift in Sources */,
				DCB04685260D162C007FDA37 /* ViewName.swift in Sources */,
				DCFA876D260E91E600AE8953 /* IntroContainer.swift in Sources */,
				DCB4108729028EF900CE4FF9 /* Prefs+BackupSeed.swift in Sources */,
				DCEC6A1827A82A98002C20BA /* ImagePicker.swift in Sources */,
				DC5EE4C927679C6300A3035C /* RestoreView.swift in Sources */,
				C8D7A70EFE0F071ACA0AE246 /* QRCodeScanner.swift in Sources */,
				DC2CE55028A52AD90070A2E1 /* RecentPaymentsOption.swift in Sources */,
				DC118C0A27B457F70080BBAC /* LnurlFlowErrorNotice.swift in Sources */,
				53BEF2924096C8E7976D46E3 /* shapes.swift in Sources */,
				DC0D2EA72939273B00284608 /* KotlinExtensions+Payments.swift in Sources */,
				DC72C33925A663CA008A927A /* QRCode.swift in Sources */,
				DC5CA4ED28F83C3B0048A737 /* DrainWalletView.swift in Sources */,
				DC65D86428E2F7D700686355 /* ResetWalletView_Action.swift in Sources */,
				DC71E7332728645B0063613D /* CurrencyConverterView.swift in Sources */,
				DCACF6F02566D0A60009B01E /* Data+Hexadecimal.swift in Sources */,
				DCACF7092566D0F00009B01E /* AppAccessView.swift in Sources */,
				DC27E4D1279753EC00C777CC /* TextFieldNumberParser.swift in Sources */,
				F4AED297257A50CD009485C1 /* LogsConfigurationViewerView.swift in Sources */,
				DC46CB1628D9F30500C4EAC7 /* LoadingView.swift in Sources */,
				DC39D4EF287497440030F18D /* SmartModal.swift in Sources */,
				DC2F431A27B699800006FCC4 /* ModifyInvoiceSheet.swift in Sources */,
				DCCCEAB528F6DA2A0047871A /* RootView.swift in Sources */,
				DCD5FF4326A0D34B009CC666 /* EqualSizes.swift in Sources */,
				F4AED298257A50CD009485C1 /* LogsConfigurationView.swift in Sources */,
				DC08A51A27FB6C5F0041603B /* TopTab.swift in Sources */,
				DC27E4CF2792079600C777CC /* CenterTopLineAlignment.swift in Sources */,
				DCEAE5B92943D64B00320C46 /* FlowType.swift in Sources */,
				DC118BF827B44E6E0080BBAC /* LoginView.swift in Sources */,
				DC74174D270F455D00F7E3E3 /* AES256.swift in Sources */,
				C8D7AB09E80CE2B6AE270A97 /* TorConfigurationView.swift in Sources */,
				DC27E4C42791C58C00C777CC /* PaymentsBackupView.swift in Sources */,
				DC59377127516297003B4B53 /* Sequence+Sum.swift in Sources */,
				DC46CB1228D9AAB000C4EAC7 /* LockState.swift in Sources */,
				DC2F431427B6972C0006FCC4 /* SwapInView.swift in Sources */,
				DC71E7352728A5720063613D /* KotlinIdentifiable.swift in Sources */,
			);
			runOnlyForDeploymentPostprocessing = 0;
		};
		7555FF8D242A565B00829871 /* Sources */ = {
			isa = PBXSourcesBuildPhase;
			buildActionMask = 2147483647;
			files = (
				DCA849E02813311D000FADE1 /* aes256Tests.swift in Sources */,
				DCA849E2281333EB000FADE1 /* currencyFormattingTests.swift in Sources */,
			);
			runOnlyForDeploymentPostprocessing = 0;
		};
		7555FF98242A565B00829871 /* Sources */ = {
			isa = PBXSourcesBuildPhase;
			buildActionMask = 2147483647;
			files = (
				7555FFA1242A565B00829871 /* phoenix-iosUITests.swift in Sources */,
			);
			runOnlyForDeploymentPostprocessing = 0;
		};
		DCB511C3281AED58001BC525 /* Sources */ = {
			isa = PBXSourcesBuildPhase;
			buildActionMask = 2147483647;
			files = (
				DC641C752821706600862DCD /* Currency.swift in Sources */,
				DC641C7228208B4D00862DCD /* GroupPrefs.swift in Sources */,
				DCEB2798282D7B070096B87E /* KotlinExtensions+Other.swift in Sources */,
				DC641C7328208B7F00862DCD /* UserDefaults+Codable.swift in Sources */,
				DCA6DED1282ABA930073C658 /* KeychainConstants.swift in Sources */,
				DCEB2796282D7AAB0096B87E /* KotlinTypes.swift in Sources */,
				DCB511CA281AED58001BC525 /* NotificationService.swift in Sources */,
				DCA6DEC82829C3150073C658 /* GenericPasswordStore.swift in Sources */,
				DCA6DECD282AB10C0073C658 /* SharedSecurity.swift in Sources */,
				DCEB2799282D7B260096B87E /* KotlinExtensions+Conversion.swift in Sources */,
				DCEB2795282D7A9F0096B87E /* KotlinPublishers.swift in Sources */,
				DC641C6B2820803100862DCD /* PhoenixManager.swift in Sources */,
				DC641C7B2821726F00862DCD /* FormattedAmount.swift in Sources */,
				DC641C77282171D200862DCD /* KotlinExtensions+Currency.swift in Sources */,
				DC641C762821716A00862DCD /* UserDefaults+Serialization.swift in Sources */,
				DCF9CFD52862656E001AD33F /* Asserts.swift in Sources */,
				DC641C7C282172BB00862DCD /* DelayedSave.swift in Sources */,
				DCA6DECE282AB12B0073C658 /* SecurityFile.swift in Sources */,
				DC9545C429490321008FCEF4 /* NotificationContent.swift in Sources */,
				DCA6DEC72829BFD70073C658 /* CrossProcessCommunication.swift in Sources */,
				DC641C7428208BD600862DCD /* String+VersionComparison.swift in Sources */,
				DCA6DEC92829C3180073C658 /* GenericPasswordConvertible.swift in Sources */,
				DCEB2797282D7ADC0096B87E /* KotlinFlow.swift in Sources */,
				DC641C78282171EA00862DCD /* KotlinAssociatedObject.swift in Sources */,
				DCA6DECA2829C31B0073C658 /* KeyStoreError.swift in Sources */,
				DC422F3629392C0000E72253 /* Int+ToDate.swift in Sources */,
				DC641C83282189AC00862DCD /* Utils.swift in Sources */,
				DC0D2EA8293928E100284608 /* KotlinExtensions+Payments.swift in Sources */,
			);
			runOnlyForDeploymentPostprocessing = 0;
		};
/* End PBXSourcesBuildPhase section */

/* Begin PBXTargetDependency section */
		7555FF93242A565B00829871 /* PBXTargetDependency */ = {
			isa = PBXTargetDependency;
			target = 7555FF7A242A565900829871 /* phoenix-ios */;
			targetProxy = 7555FF92242A565B00829871 /* PBXContainerItemProxy */;
		};
		7555FF9E242A565B00829871 /* PBXTargetDependency */ = {
			isa = PBXTargetDependency;
			target = 7555FF7A242A565900829871 /* phoenix-ios */;
			targetProxy = 7555FF9D242A565B00829871 /* PBXContainerItemProxy */;
		};
		DC641C692820786600862DCD /* PBXTargetDependency */ = {
			isa = PBXTargetDependency;
			target = DCB0DB82255AE42F005B29C8 /* phoenix-ios-framework */;
			targetProxy = DC641C682820786600862DCD /* PBXContainerItemProxy */;
		};
		DCB0DBB0255AEE0E005B29C8 /* PBXTargetDependency */ = {
			isa = PBXTargetDependency;
			target = DCB0DB82255AE42F005B29C8 /* phoenix-ios-framework */;
			targetProxy = DCB0DBAF255AEE0E005B29C8 /* PBXContainerItemProxy */;
		};
		DCB511CD281AED58001BC525 /* PBXTargetDependency */ = {
			isa = PBXTargetDependency;
			target = DCB511C6281AED58001BC525 /* phoenix-notifySrvExt */;
			targetProxy = DCB511CC281AED58001BC525 /* PBXContainerItemProxy */;
		};
/* End PBXTargetDependency section */

/* Begin PBXVariantGroup section */
		7555FF89242A565B00829871 /* LaunchScreen.storyboard */ = {
			isa = PBXVariantGroup;
			children = (
				7555FF8A242A565B00829871 /* Base */,
			);
			name = LaunchScreen.storyboard;
			sourceTree = "<group>";
		};
		DC2CFA91273C7874007AACB9 /* Currencies.strings */ = {
			isa = PBXVariantGroup;
			children = (
				DC2CFA92273C7874007AACB9 /* es */,
				96F5FBE627AD7A6A00EF5DFC /* fr */,
			);
			name = Currencies.strings;
			sourceTree = "<group>";
		};
		DC5AF4522677BBF7003C911B /* InfoPlist.strings */ = {
			isa = PBXVariantGroup;
			children = (
				DC5AF4532677BBF7003C911B /* es */,
				967728A5267D16B00072C5F0 /* fr */,
				DC0E31B726EF85B4002071C6 /* cs */,
				DCF9312C279F1A4D00FD7776 /* ar */,
			);
			name = InfoPlist.strings;
			sourceTree = "<group>";
		};
		DC5AF4552677BBF7003C911B /* Localizable.strings */ = {
			isa = PBXVariantGroup;
			children = (
				DC5AF4562677BBF7003C911B /* es */,
				967728A6267D16B00072C5F0 /* fr */,
				DC0E31B626EF85B4002071C6 /* cs */,
				DCF9312D279F1A6200FD7776 /* ar */,
			);
			name = Localizable.strings;
			sourceTree = "<group>";
		};
		DC99E94825BA258C00FB20F7 /* about.html */ = {
			isa = PBXVariantGroup;
			children = (
				DC99E94925BA258C00FB20F7 /* Base */,
				DC384D7C265BE41900131772 /* fr */,
				DCAE99C12671928500D76E64 /* es */,
				DC0E31B826EF85B4002071C6 /* cs */,
				DCF9312F279F1BD900FD7776 /* ar */,
			);
			name = about.html;
			sourceTree = "<group>";
		};
/* End PBXVariantGroup section */

/* Begin XCBuildConfiguration section */
		7555FFA3242A565B00829871 /* Debug */ = {
			isa = XCBuildConfiguration;
			buildSettings = {
				ALWAYS_SEARCH_USER_PATHS = NO;
				CLANG_ANALYZER_LOCALIZABILITY_NONLOCALIZED = YES;
				CLANG_ANALYZER_NONNULL = YES;
				CLANG_ANALYZER_NUMBER_OBJECT_CONVERSION = YES_AGGRESSIVE;
				CLANG_CXX_LANGUAGE_STANDARD = "gnu++14";
				CLANG_CXX_LIBRARY = "libc++";
				CLANG_ENABLE_MODULES = YES;
				CLANG_ENABLE_OBJC_ARC = YES;
				CLANG_ENABLE_OBJC_WEAK = YES;
				CLANG_WARN_BLOCK_CAPTURE_AUTORELEASING = YES;
				CLANG_WARN_BOOL_CONVERSION = YES;
				CLANG_WARN_COMMA = YES;
				CLANG_WARN_CONSTANT_CONVERSION = YES;
				CLANG_WARN_DEPRECATED_OBJC_IMPLEMENTATIONS = YES;
				CLANG_WARN_DIRECT_OBJC_ISA_USAGE = YES_ERROR;
				CLANG_WARN_DOCUMENTATION_COMMENTS = YES;
				CLANG_WARN_EMPTY_BODY = YES;
				CLANG_WARN_ENUM_CONVERSION = YES;
				CLANG_WARN_INFINITE_RECURSION = YES;
				CLANG_WARN_INT_CONVERSION = YES;
				CLANG_WARN_NON_LITERAL_NULL_CONVERSION = YES;
				CLANG_WARN_OBJC_IMPLICIT_RETAIN_SELF = YES;
				CLANG_WARN_OBJC_LITERAL_CONVERSION = YES;
				CLANG_WARN_OBJC_ROOT_CLASS = YES_ERROR;
				CLANG_WARN_QUOTED_INCLUDE_IN_FRAMEWORK_HEADER = YES;
				CLANG_WARN_RANGE_LOOP_ANALYSIS = YES;
				CLANG_WARN_STRICT_PROTOTYPES = YES;
				CLANG_WARN_SUSPICIOUS_MOVE = YES;
				CLANG_WARN_UNGUARDED_AVAILABILITY = YES_AGGRESSIVE;
				CLANG_WARN_UNREACHABLE_CODE = YES;
				CLANG_WARN__DUPLICATE_METHOD_MATCH = YES;
				COPY_PHASE_STRIP = NO;
				DEBUG_INFORMATION_FORMAT = dwarf;
				ENABLE_STRICT_OBJC_MSGSEND = YES;
				ENABLE_TESTABILITY = YES;
				GCC_C_LANGUAGE_STANDARD = gnu11;
				GCC_DYNAMIC_NO_PIC = NO;
				GCC_NO_COMMON_BLOCKS = YES;
				GCC_OPTIMIZATION_LEVEL = 0;
				GCC_PREPROCESSOR_DEFINITIONS = (
					"DEBUG=1",
					"$(inherited)",
				);
				GCC_WARN_64_TO_32_BIT_CONVERSION = YES;
				GCC_WARN_ABOUT_RETURN_TYPE = YES_ERROR;
				GCC_WARN_UNDECLARED_SELECTOR = YES;
				GCC_WARN_UNINITIALIZED_AUTOS = YES_AGGRESSIVE;
				GCC_WARN_UNUSED_FUNCTION = YES;
				GCC_WARN_UNUSED_VARIABLE = YES;
				IPHONEOS_DEPLOYMENT_TARGET = 14.0;
				MTL_ENABLE_DEBUG_INFO = INCLUDE_SOURCE;
				MTL_FAST_MATH = YES;
				ONLY_ACTIVE_ARCH = YES;
				SDKROOT = iphoneos;
				SWIFT_ACTIVE_COMPILATION_CONDITIONS = DEBUG;
				SWIFT_EMIT_LOC_STRINGS = YES;
				SWIFT_OPTIMIZATION_LEVEL = "-Onone";
			};
			name = Debug;
		};
		7555FFA4242A565B00829871 /* Release */ = {
			isa = XCBuildConfiguration;
			buildSettings = {
				ALWAYS_SEARCH_USER_PATHS = NO;
				CLANG_ANALYZER_LOCALIZABILITY_NONLOCALIZED = YES;
				CLANG_ANALYZER_NONNULL = YES;
				CLANG_ANALYZER_NUMBER_OBJECT_CONVERSION = YES_AGGRESSIVE;
				CLANG_CXX_LANGUAGE_STANDARD = "gnu++14";
				CLANG_CXX_LIBRARY = "libc++";
				CLANG_ENABLE_MODULES = YES;
				CLANG_ENABLE_OBJC_ARC = YES;
				CLANG_ENABLE_OBJC_WEAK = YES;
				CLANG_WARN_BLOCK_CAPTURE_AUTORELEASING = YES;
				CLANG_WARN_BOOL_CONVERSION = YES;
				CLANG_WARN_COMMA = YES;
				CLANG_WARN_CONSTANT_CONVERSION = YES;
				CLANG_WARN_DEPRECATED_OBJC_IMPLEMENTATIONS = YES;
				CLANG_WARN_DIRECT_OBJC_ISA_USAGE = YES_ERROR;
				CLANG_WARN_DOCUMENTATION_COMMENTS = YES;
				CLANG_WARN_EMPTY_BODY = YES;
				CLANG_WARN_ENUM_CONVERSION = YES;
				CLANG_WARN_INFINITE_RECURSION = YES;
				CLANG_WARN_INT_CONVERSION = YES;
				CLANG_WARN_NON_LITERAL_NULL_CONVERSION = YES;
				CLANG_WARN_OBJC_IMPLICIT_RETAIN_SELF = YES;
				CLANG_WARN_OBJC_LITERAL_CONVERSION = YES;
				CLANG_WARN_OBJC_ROOT_CLASS = YES_ERROR;
				CLANG_WARN_QUOTED_INCLUDE_IN_FRAMEWORK_HEADER = YES;
				CLANG_WARN_RANGE_LOOP_ANALYSIS = YES;
				CLANG_WARN_STRICT_PROTOTYPES = YES;
				CLANG_WARN_SUSPICIOUS_MOVE = YES;
				CLANG_WARN_UNGUARDED_AVAILABILITY = YES_AGGRESSIVE;
				CLANG_WARN_UNREACHABLE_CODE = YES;
				CLANG_WARN__DUPLICATE_METHOD_MATCH = YES;
				COPY_PHASE_STRIP = NO;
				DEBUG_INFORMATION_FORMAT = "dwarf-with-dsym";
				ENABLE_NS_ASSERTIONS = NO;
				ENABLE_STRICT_OBJC_MSGSEND = YES;
				GCC_C_LANGUAGE_STANDARD = gnu11;
				GCC_NO_COMMON_BLOCKS = YES;
				GCC_WARN_64_TO_32_BIT_CONVERSION = YES;
				GCC_WARN_ABOUT_RETURN_TYPE = YES_ERROR;
				GCC_WARN_UNDECLARED_SELECTOR = YES;
				GCC_WARN_UNINITIALIZED_AUTOS = YES_AGGRESSIVE;
				GCC_WARN_UNUSED_FUNCTION = YES;
				GCC_WARN_UNUSED_VARIABLE = YES;
				IPHONEOS_DEPLOYMENT_TARGET = 14.0;
				MTL_ENABLE_DEBUG_INFO = NO;
				MTL_FAST_MATH = YES;
				SDKROOT = iphoneos;
				SWIFT_COMPILATION_MODE = wholemodule;
				SWIFT_EMIT_LOC_STRINGS = YES;
				SWIFT_OPTIMIZATION_LEVEL = "-O";
				VALIDATE_PRODUCT = YES;
			};
			name = Release;
		};
		7555FFA6242A565B00829871 /* Debug */ = {
			isa = XCBuildConfiguration;
			buildSettings = {
				ALWAYS_EMBED_SWIFT_STANDARD_LIBRARIES = YES;
				ASSETCATALOG_COMPILER_APPICON_NAME = "AppIcon-Blue";
				CODE_SIGN_ENTITLEMENTS = "phoenix-ios/Phoenix.entitlements";
				CODE_SIGN_STYLE = Automatic;
				CURRENT_PROJECT_VERSION = 43;
				DEVELOPMENT_ASSET_PATHS = "\"phoenix-ios/Preview Content\"";
				DEVELOPMENT_TEAM = XD77LN4376;
				ENABLE_PREVIEWS = YES;
				FRAMEWORK_SEARCH_PATHS = "$(SRCROOT)/../phoenix-shared/build/xcode-frameworks";
				INFOPLIST_FILE = "phoenix-ios/Info.plist";
				LD_RUNPATH_SEARCH_PATHS = (
					"$(inherited)",
					"@executable_path/Frameworks",
				);
				MARKETING_VERSION = 0.0.1;
				OTHER_LDFLAGS = (
					"$(inherited)",
					"\"-Xlinker -interposable\"",
				);
				PRODUCT_BUNDLE_IDENTIFIER = co.acinq.phoenix;
				PRODUCT_NAME = Phoenix;
				SWIFT_VERSION = 5.0;
				TARGETED_DEVICE_FAMILY = "1,2";
			};
			name = Debug;
		};
		7555FFA7242A565B00829871 /* Release */ = {
			isa = XCBuildConfiguration;
			buildSettings = {
				ALWAYS_EMBED_SWIFT_STANDARD_LIBRARIES = YES;
				ASSETCATALOG_COMPILER_APPICON_NAME = "AppIcon-Blue";
				CODE_SIGN_ENTITLEMENTS = "phoenix-ios/Phoenix.entitlements";
				CODE_SIGN_STYLE = Automatic;
				CURRENT_PROJECT_VERSION = 43;
				DEVELOPMENT_ASSET_PATHS = "\"phoenix-ios/Preview Content\"";
				DEVELOPMENT_TEAM = XD77LN4376;
				ENABLE_PREVIEWS = YES;
				FRAMEWORK_SEARCH_PATHS = "$(SRCROOT)/../phoenix-shared/build/xcode-frameworks";
				INFOPLIST_FILE = "phoenix-ios/Info.plist";
				LD_RUNPATH_SEARCH_PATHS = (
					"$(inherited)",
					"@executable_path/Frameworks",
				);
				MARKETING_VERSION = 0.0.1;
				OTHER_LDFLAGS = (
					"$(inherited)",
					"\"-Xlinker -interposable\"",
				);
				PRODUCT_BUNDLE_IDENTIFIER = co.acinq.phoenix;
				PRODUCT_NAME = Phoenix;
				SWIFT_VERSION = 5.0;
				TARGETED_DEVICE_FAMILY = "1,2";
			};
			name = Release;
		};
		7555FFA9242A565B00829871 /* Debug */ = {
			isa = XCBuildConfiguration;
			buildSettings = {
				ALWAYS_EMBED_SWIFT_STANDARD_LIBRARIES = YES;
				BUNDLE_LOADER = "$(TEST_HOST)";
				CODE_SIGN_STYLE = Automatic;
				DEVELOPMENT_TEAM = XD77LN4376;
				INFOPLIST_FILE = "phoenix-iosTests/Info.plist";
				LD_RUNPATH_SEARCH_PATHS = (
					"$(inherited)",
					"@executable_path/Frameworks",
					"@loader_path/Frameworks",
				);
				PRODUCT_BUNDLE_IDENTIFIER = "orgIdentifier.phoenix-iosTests";
				PRODUCT_NAME = "$(TARGET_NAME)";
				SWIFT_VERSION = 5.0;
				TEST_HOST = "$(BUILT_PRODUCTS_DIR)/Phoenix.app/Phoenix";
			};
			name = Debug;
		};
		7555FFAA242A565B00829871 /* Release */ = {
			isa = XCBuildConfiguration;
			buildSettings = {
				ALWAYS_EMBED_SWIFT_STANDARD_LIBRARIES = YES;
				BUNDLE_LOADER = "$(TEST_HOST)";
				CODE_SIGN_STYLE = Automatic;
				DEVELOPMENT_TEAM = XD77LN4376;
				INFOPLIST_FILE = "phoenix-iosTests/Info.plist";
				LD_RUNPATH_SEARCH_PATHS = (
					"$(inherited)",
					"@executable_path/Frameworks",
					"@loader_path/Frameworks",
				);
				PRODUCT_BUNDLE_IDENTIFIER = "orgIdentifier.phoenix-iosTests";
				PRODUCT_NAME = "$(TARGET_NAME)";
				SWIFT_VERSION = 5.0;
				TEST_HOST = "$(BUILT_PRODUCTS_DIR)/Phoenix.app/Phoenix";
			};
			name = Release;
		};
		7555FFAC242A565B00829871 /* Debug */ = {
			isa = XCBuildConfiguration;
			buildSettings = {
				ALWAYS_EMBED_SWIFT_STANDARD_LIBRARIES = YES;
				CODE_SIGN_STYLE = Automatic;
				INFOPLIST_FILE = "phoenix-iosUITests/Info.plist";
				LD_RUNPATH_SEARCH_PATHS = (
					"$(inherited)",
					"@executable_path/Frameworks",
					"@loader_path/Frameworks",
				);
				PRODUCT_BUNDLE_IDENTIFIER = "orgIdentifier.phoenix-iosUITests";
				PRODUCT_NAME = "$(TARGET_NAME)";
				SWIFT_VERSION = 5.0;
				TARGETED_DEVICE_FAMILY = "1,2";
				TEST_TARGET_NAME = "phoenix-ios";
			};
			name = Debug;
		};
		7555FFAD242A565B00829871 /* Release */ = {
			isa = XCBuildConfiguration;
			buildSettings = {
				ALWAYS_EMBED_SWIFT_STANDARD_LIBRARIES = YES;
				CODE_SIGN_STYLE = Automatic;
				INFOPLIST_FILE = "phoenix-iosUITests/Info.plist";
				LD_RUNPATH_SEARCH_PATHS = (
					"$(inherited)",
					"@executable_path/Frameworks",
					"@loader_path/Frameworks",
				);
				PRODUCT_BUNDLE_IDENTIFIER = "orgIdentifier.phoenix-iosUITests";
				PRODUCT_NAME = "$(TARGET_NAME)";
				SWIFT_VERSION = 5.0;
				TARGETED_DEVICE_FAMILY = "1,2";
				TEST_TARGET_NAME = "phoenix-ios";
			};
			name = Release;
		};
		DCB0DB8D255AE42F005B29C8 /* Debug */ = {
			isa = XCBuildConfiguration;
			buildSettings = {
				CLANG_WARN_QUOTED_INCLUDE_IN_FRAMEWORK_HEADER = YES;
				CODE_SIGN_STYLE = Automatic;
				CURRENT_PROJECT_VERSION = 1;
				DEFINES_MODULE = YES;
				DEVELOPMENT_TEAM = XD77LN4376;
				DYLIB_COMPATIBILITY_VERSION = 1;
				DYLIB_CURRENT_VERSION = 1;
				DYLIB_INSTALL_NAME_BASE = "@rpath";
				INFOPLIST_FILE = "phoenix-ios-framework/Info.plist";
				INSTALL_PATH = "$(LOCAL_LIBRARY_DIR)/Frameworks";
				IPHONEOS_DEPLOYMENT_TARGET = 14.1;
				LD_RUNPATH_SEARCH_PATHS = (
					"$(inherited)",
					"@executable_path/Frameworks",
					"@loader_path/Frameworks",
				);
				PRODUCT_BUNDLE_IDENTIFIER = "fr.acinq.phoenix-ios-framework";
				PRODUCT_NAME = PhoenixShared;
				SKIP_INSTALL = YES;
				SUPPORTS_MACCATALYST = NO;
				SWIFT_VERSION = 5.0;
				TARGETED_DEVICE_FAMILY = "1,2";
				VERSIONING_SYSTEM = "apple-generic";
				VERSION_INFO_PREFIX = "";
			};
			name = Debug;
		};
		DCB0DB8E255AE42F005B29C8 /* Release */ = {
			isa = XCBuildConfiguration;
			buildSettings = {
				CLANG_WARN_QUOTED_INCLUDE_IN_FRAMEWORK_HEADER = YES;
				CODE_SIGN_STYLE = Automatic;
				CURRENT_PROJECT_VERSION = 1;
				DEFINES_MODULE = YES;
				DEVELOPMENT_TEAM = XD77LN4376;
				DYLIB_COMPATIBILITY_VERSION = 1;
				DYLIB_CURRENT_VERSION = 1;
				DYLIB_INSTALL_NAME_BASE = "@rpath";
				INFOPLIST_FILE = "phoenix-ios-framework/Info.plist";
				INSTALL_PATH = "$(LOCAL_LIBRARY_DIR)/Frameworks";
				IPHONEOS_DEPLOYMENT_TARGET = 14.1;
				LD_RUNPATH_SEARCH_PATHS = (
					"$(inherited)",
					"@executable_path/Frameworks",
					"@loader_path/Frameworks",
				);
				PRODUCT_BUNDLE_IDENTIFIER = "fr.acinq.phoenix-ios-framework";
				PRODUCT_NAME = PhoenixShared;
				SKIP_INSTALL = YES;
				SUPPORTS_MACCATALYST = NO;
				SWIFT_VERSION = 5.0;
				TARGETED_DEVICE_FAMILY = "1,2";
				VERSIONING_SYSTEM = "apple-generic";
				VERSION_INFO_PREFIX = "";
			};
			name = Release;
		};
		DCB511D0281AED58001BC525 /* Debug */ = {
			isa = XCBuildConfiguration;
			buildSettings = {
				CLANG_CXX_LANGUAGE_STANDARD = "gnu++17";
				CODE_SIGN_ENTITLEMENTS = "phoenix-notifySrvExt/phoenix-notifySrvExt.entitlements";
				CODE_SIGN_STYLE = Automatic;
<<<<<<< HEAD
				CURRENT_PROJECT_VERSION = 41;
=======
				CURRENT_PROJECT_VERSION = 43;
>>>>>>> 71326130
				DEVELOPMENT_TEAM = XD77LN4376;
				GENERATE_INFOPLIST_FILE = YES;
				INFOPLIST_FILE = "phoenix-notifySrvExt/Info.plist";
				INFOPLIST_KEY_CFBundleDisplayName = "phoenix-notifySrvExt";
				INFOPLIST_KEY_NSHumanReadableCopyright = "Copyright © 2022 Acinq. All rights reserved.";
				IPHONEOS_DEPLOYMENT_TARGET = 15.4;
				LD_RUNPATH_SEARCH_PATHS = (
					"$(inherited)",
					"@executable_path/Frameworks",
					"@executable_path/../../Frameworks",
				);
				MARKETING_VERSION = 0.0.1;
				PRODUCT_BUNDLE_IDENTIFIER = "co.acinq.phoenix.phoenix-notifySrvExt";
				PRODUCT_NAME = "$(TARGET_NAME)";
				SKIP_INSTALL = YES;
				SWIFT_EMIT_LOC_STRINGS = YES;
				SWIFT_VERSION = 5.0;
				TARGETED_DEVICE_FAMILY = "1,2";
			};
			name = Debug;
		};
		DCB511D1281AED58001BC525 /* Release */ = {
			isa = XCBuildConfiguration;
			buildSettings = {
				CLANG_CXX_LANGUAGE_STANDARD = "gnu++17";
				CODE_SIGN_ENTITLEMENTS = "phoenix-notifySrvExt/phoenix-notifySrvExt.entitlements";
				CODE_SIGN_STYLE = Automatic;
<<<<<<< HEAD
				CURRENT_PROJECT_VERSION = 41;
=======
				CURRENT_PROJECT_VERSION = 43;
>>>>>>> 71326130
				DEVELOPMENT_TEAM = XD77LN4376;
				GENERATE_INFOPLIST_FILE = YES;
				INFOPLIST_FILE = "phoenix-notifySrvExt/Info.plist";
				INFOPLIST_KEY_CFBundleDisplayName = "phoenix-notifySrvExt";
				INFOPLIST_KEY_NSHumanReadableCopyright = "Copyright © 2022 Acinq. All rights reserved.";
				IPHONEOS_DEPLOYMENT_TARGET = 15.4;
				LD_RUNPATH_SEARCH_PATHS = (
					"$(inherited)",
					"@executable_path/Frameworks",
					"@executable_path/../../Frameworks",
				);
				MARKETING_VERSION = 0.0.1;
				PRODUCT_BUNDLE_IDENTIFIER = "co.acinq.phoenix.phoenix-notifySrvExt";
				PRODUCT_NAME = "$(TARGET_NAME)";
				SKIP_INSTALL = YES;
				SWIFT_EMIT_LOC_STRINGS = YES;
				SWIFT_VERSION = 5.0;
				TARGETED_DEVICE_FAMILY = "1,2";
			};
			name = Release;
		};
/* End XCBuildConfiguration section */

/* Begin XCConfigurationList section */
		7555FF76242A565900829871 /* Build configuration list for PBXProject "phoenix-ios" */ = {
			isa = XCConfigurationList;
			buildConfigurations = (
				7555FFA3242A565B00829871 /* Debug */,
				7555FFA4242A565B00829871 /* Release */,
			);
			defaultConfigurationIsVisible = 0;
			defaultConfigurationName = Release;
		};
		7555FFA5242A565B00829871 /* Build configuration list for PBXNativeTarget "phoenix-ios" */ = {
			isa = XCConfigurationList;
			buildConfigurations = (
				7555FFA6242A565B00829871 /* Debug */,
				7555FFA7242A565B00829871 /* Release */,
			);
			defaultConfigurationIsVisible = 0;
			defaultConfigurationName = Release;
		};
		7555FFA8242A565B00829871 /* Build configuration list for PBXNativeTarget "phoenix-iosTests" */ = {
			isa = XCConfigurationList;
			buildConfigurations = (
				7555FFA9242A565B00829871 /* Debug */,
				7555FFAA242A565B00829871 /* Release */,
			);
			defaultConfigurationIsVisible = 0;
			defaultConfigurationName = Release;
		};
		7555FFAB242A565B00829871 /* Build configuration list for PBXNativeTarget "phoenix-iosUITests" */ = {
			isa = XCConfigurationList;
			buildConfigurations = (
				7555FFAC242A565B00829871 /* Debug */,
				7555FFAD242A565B00829871 /* Release */,
			);
			defaultConfigurationIsVisible = 0;
			defaultConfigurationName = Release;
		};
		DCB0DB8C255AE42F005B29C8 /* Build configuration list for PBXNativeTarget "phoenix-ios-framework" */ = {
			isa = XCConfigurationList;
			buildConfigurations = (
				DCB0DB8D255AE42F005B29C8 /* Debug */,
				DCB0DB8E255AE42F005B29C8 /* Release */,
			);
			defaultConfigurationIsVisible = 0;
			defaultConfigurationName = Release;
		};
		DCB511CF281AED58001BC525 /* Build configuration list for PBXNativeTarget "phoenix-notifySrvExt" */ = {
			isa = XCConfigurationList;
			buildConfigurations = (
				DCB511D0281AED58001BC525 /* Debug */,
				DCB511D1281AED58001BC525 /* Release */,
			);
			defaultConfigurationIsVisible = 0;
			defaultConfigurationName = Release;
		};
/* End XCConfigurationList section */

/* Begin XCRemoteSwiftPackageReference section */
		DC39D4E3286B4A7E0030F18D /* XCRemoteSwiftPackageReference "Popovers" */ = {
			isa = XCRemoteSwiftPackageReference;
			repositoryURL = "https://github.com/aheze/Popovers";
			requirement = {
				kind = upToNextMinorVersion;
				minimumVersion = 1.3.0;
			};
		};
		DC46BAE226C6FDD300E760A6 /* XCRemoteSwiftPackageReference "CircularCheckmarkProgress" */ = {
			isa = XCRemoteSwiftPackageReference;
			repositoryURL = "https://github.com/kiliankoe/CircularCheckmarkProgress.git";
			requirement = {
				kind = exactVersion;
				version = 0.4.1;
			};
		};
		DC72C2EA25A3CADC008A927A /* XCRemoteSwiftPackageReference "firebase-ios-sdk" */ = {
			isa = XCRemoteSwiftPackageReference;
			repositoryURL = "https://github.com/firebase/firebase-ios-sdk.git";
			requirement = {
				kind = exactVersion;
				version = 9.1.0;
			};
		};
		DCD71A752739864400B9A1EF /* XCRemoteSwiftPackageReference "swift-focuser" */ = {
			isa = XCRemoteSwiftPackageReference;
			repositoryURL = "git@github.com:art-technologies/swift-focuser.git";
			requirement = {
				kind = exactVersion;
				version = 0.2.0;
			};
		};
/* End XCRemoteSwiftPackageReference section */

/* Begin XCSwiftPackageProductDependency section */
		DC39D4E4286B4A7E0030F18D /* Popovers */ = {
			isa = XCSwiftPackageProductDependency;
			package = DC39D4E3286B4A7E0030F18D /* XCRemoteSwiftPackageReference "Popovers" */;
			productName = Popovers;
		};
		DC46BAE326C6FDD300E760A6 /* CircularCheckmarkProgress */ = {
			isa = XCSwiftPackageProductDependency;
			package = DC46BAE226C6FDD300E760A6 /* XCRemoteSwiftPackageReference "CircularCheckmarkProgress" */;
			productName = CircularCheckmarkProgress;
		};
		DC72C31825A3CF87008A927A /* FirebaseMessaging */ = {
			isa = XCSwiftPackageProductDependency;
			package = DC72C2EA25A3CADC008A927A /* XCRemoteSwiftPackageReference "firebase-ios-sdk" */;
			productName = FirebaseMessaging;
		};
		DCD71A78273987FE00B9A1EF /* Focuser */ = {
			isa = XCSwiftPackageProductDependency;
			package = DCD71A752739864400B9A1EF /* XCRemoteSwiftPackageReference "swift-focuser" */;
			productName = Focuser;
		};
/* End XCSwiftPackageProductDependency section */
	};
	rootObject = 7555FF73242A565900829871 /* Project object */;
}<|MERGE_RESOLUTION|>--- conflicted
+++ resolved
@@ -1079,7 +1079,6 @@
 			path = onboarding;
 			sourceTree = "<group>";
 		};
-<<<<<<< HEAD
 		DCFFAADC2900218B004E3C11 /* channels */ = {
 			isa = PBXGroup;
 			children = (
@@ -1089,8 +1088,6 @@
 			path = channels;
 			sourceTree = "<group>";
 		};
-=======
->>>>>>> 71326130
 /* End PBXGroup section */
 
 /* Begin PBXNativeTarget section */
@@ -1328,11 +1325,7 @@
 			);
 			runOnlyForDeploymentPostprocessing = 0;
 			shellPath = /bin/sh;
-<<<<<<< HEAD
 			shellScript = "SrcFrmk=\"$SRCROOT/../phoenix-shared/build/xcode-frameworks/$CONFIGURATION/$SDK_NAME/PhoenixShared.framework\"\necho \"SrcFrmk = $SrcFrmk\"\n\nDstFrmk=\"$BUILT_PRODUCTS_DIR/$FULL_PRODUCT_NAME\"\necho \"DstFrmk = $DstFrmk\"\n\necho \"cp -R $SrcFrmk/ $DstFrmk/\"\ncp -R \"$SrcFrmk/\" \"$DstFrmk/\"\n\necho \"cp -R $SrcFrmk.dSYM/ $DstFrmk.dSYM/\"\ncp -R \"$SrcFrmk.dSYM/\" \"$DstFrmk.dSYM/\"\n";
-=======
-			shellScript = "SrcFrmk=\"$SRCROOT/../phoenix-shared/build/xcode-frameworks/PhoenixShared.framework\"\necho \"SrcFrmk = $SrcFrmk\"\n\nDstFrmk=\"$BUILT_PRODUCTS_DIR/$FULL_PRODUCT_NAME\"\necho \"DstFrmk = $DstFrmk\"\n\necho \"cp -R $SrcFrmk/ $DstFrmk/\"\ncp -R \"$SrcFrmk/\" \"$DstFrmk/\"\n\necho \"cp -R $SrcFrmk.dSYM/ $DstFrmk.dSYM/\"\ncp -R \"$SrcFrmk.dSYM/\" \"$DstFrmk.dSYM/\"\n";
->>>>>>> 71326130
 		};
 /* End PBXShellScriptBuildPhase section */
 
@@ -1986,11 +1979,7 @@
 				CLANG_CXX_LANGUAGE_STANDARD = "gnu++17";
 				CODE_SIGN_ENTITLEMENTS = "phoenix-notifySrvExt/phoenix-notifySrvExt.entitlements";
 				CODE_SIGN_STYLE = Automatic;
-<<<<<<< HEAD
-				CURRENT_PROJECT_VERSION = 41;
-=======
 				CURRENT_PROJECT_VERSION = 43;
->>>>>>> 71326130
 				DEVELOPMENT_TEAM = XD77LN4376;
 				GENERATE_INFOPLIST_FILE = YES;
 				INFOPLIST_FILE = "phoenix-notifySrvExt/Info.plist";
@@ -2018,11 +2007,7 @@
 				CLANG_CXX_LANGUAGE_STANDARD = "gnu++17";
 				CODE_SIGN_ENTITLEMENTS = "phoenix-notifySrvExt/phoenix-notifySrvExt.entitlements";
 				CODE_SIGN_STYLE = Automatic;
-<<<<<<< HEAD
-				CURRENT_PROJECT_VERSION = 41;
-=======
 				CURRENT_PROJECT_VERSION = 43;
->>>>>>> 71326130
 				DEVELOPMENT_TEAM = XD77LN4376;
 				GENERATE_INFOPLIST_FILE = YES;
 				INFOPLIST_FILE = "phoenix-notifySrvExt/Info.plist";
